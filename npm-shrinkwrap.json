{
  "name": "gaba",
<<<<<<< HEAD
  "version": "1.0.3",
=======
  "version": "1.3.0",
>>>>>>> 3edabb79
  "lockfileVersion": 1,
  "requires": true,
  "dependencies": {
    "@babel/code-frame": {
      "version": "7.0.0",
      "resolved": "https://registry.npmjs.org/@babel/code-frame/-/code-frame-7.0.0.tgz",
      "integrity": "sha512-OfC2uemaknXr87bdLUkWog7nYuliM9Ij5HUcajsVcMCpQrcLmtxRbVFTIqmcSkSeYRBFBRxs2FiUqFJDLdiebA==",
      "dev": true,
      "requires": {
        "@babel/highlight": "^7.0.0"
      }
    },
    "@babel/highlight": {
      "version": "7.0.0",
      "resolved": "https://registry.npmjs.org/@babel/highlight/-/highlight-7.0.0.tgz",
      "integrity": "sha512-UFMC4ZeFC48Tpvj7C8UgLvtkaUuovQX+5xNWrsIoMG8o2z+XFKjKaN9iVmS84dPwVN00W4wPmqvYoZF3EGAsfw==",
      "dev": true,
      "requires": {
        "chalk": "^2.0.0",
        "esutils": "^2.0.2",
        "js-tokens": "^4.0.0"
      },
      "dependencies": {
        "ansi-styles": {
          "version": "3.2.1",
          "resolved": "https://registry.npmjs.org/ansi-styles/-/ansi-styles-3.2.1.tgz",
          "integrity": "sha512-VT0ZI6kZRdTh8YyJw3SMbYm/u+NqfsAxEpWO0Pf9sq8/e94WxxOpPKx9FR1FlyCtOVDNOQ+8ntlqFxiRc+r5qA==",
          "dev": true,
          "requires": {
            "color-convert": "^1.9.0"
          }
        },
        "chalk": {
          "version": "2.4.2",
          "resolved": "https://registry.npmjs.org/chalk/-/chalk-2.4.2.tgz",
          "integrity": "sha512-Mti+f9lpJNcwF4tWV8/OrTTtF1gZi+f8FqlyAdouralcFWFQWF2+NgCHShjkCb+IFBLq9buZwE1xckQU4peSuQ==",
          "dev": true,
          "requires": {
            "ansi-styles": "^3.2.1",
            "escape-string-regexp": "^1.0.5",
            "supports-color": "^5.3.0"
          }
        },
        "js-tokens": {
          "version": "4.0.0",
          "resolved": "https://registry.npmjs.org/js-tokens/-/js-tokens-4.0.0.tgz",
          "integrity": "sha512-RdJUflcE3cUzKiMqQgsCu06FPu9UdIJO0beYbPhHN4k6apgJtifcoCtT9bcxOpYBtpD2kCM6Sbzg4CausW/PKQ==",
          "dev": true
        },
        "supports-color": {
          "version": "5.5.0",
          "resolved": "https://registry.npmjs.org/supports-color/-/supports-color-5.5.0.tgz",
          "integrity": "sha512-QjVjwdXIt408MIiAqCX4oUKsgU2EqAGzs2Ppkm4aQYbjm+ZEWEcW4SfFNTr4uMNZma0ey4f5lgLrkB0aX0QMow==",
          "dev": true,
          "requires": {
            "has-flag": "^3.0.0"
          }
        }
      }
    },
    "@sinonjs/commons": {
      "version": "1.4.0",
      "resolved": "https://registry.npmjs.org/@sinonjs/commons/-/commons-1.4.0.tgz",
      "integrity": "sha512-9jHK3YF/8HtJ9wCAbG+j8cD0i0+ATS9A7gXFqS36TblLPNy6rEEc+SB0imo91eCboGaBYGV/MT1/br/J+EE7Tw==",
      "dev": true,
      "requires": {
        "type-detect": "4.0.8"
      }
    },
    "@sinonjs/formatio": {
      "version": "2.0.0",
      "resolved": "https://registry.npmjs.org/@sinonjs/formatio/-/formatio-2.0.0.tgz",
      "integrity": "sha512-ls6CAMA6/5gG+O/IdsBcblvnd8qcO/l1TYoNeAzp3wcISOxlPXQEus0mLcdwazEkWjaBdaJ3TaxmNgCLWwvWzg==",
      "dev": true,
      "requires": {
        "samsam": "1.3.0"
      }
    },
    "@sinonjs/samsam": {
      "version": "3.3.0",
      "resolved": "https://registry.npmjs.org/@sinonjs/samsam/-/samsam-3.3.0.tgz",
      "integrity": "sha512-beHeJM/RRAaLLsMJhsCvHK31rIqZuobfPLa/80yGH5hnD8PV1hyh9xJBJNFfNmO7yWqm+zomijHsXpI6iTQJfQ==",
      "dev": true,
      "requires": {
        "@sinonjs/commons": "^1.0.2",
        "array-from": "^2.1.1",
        "lodash": "^4.17.11"
      }
    },
    "@sinonjs/text-encoding": {
      "version": "0.7.1",
      "resolved": "https://registry.npmjs.org/@sinonjs/text-encoding/-/text-encoding-0.7.1.tgz",
      "integrity": "sha512-+iTbntw2IZPb/anVDbypzfQa+ay64MW0Zo8aJ8gZPWMMK6/OubMVb6lUPMagqjOPnmtauXnFCACVl3O7ogjeqQ==",
      "dev": true
    },
    "@types/bn.js": {
      "version": "4.11.4",
      "resolved": "https://registry.npmjs.org/@types/bn.js/-/bn.js-4.11.4.tgz",
      "integrity": "sha512-AO8WW+aRcKWKQAYTfKLzwnpL6U+TfPqS+haRrhCy5ff04Da8WZud3ZgVjspQXaEXJDcTlsjUEVvL39wegDek5w==",
      "dev": true,
      "requires": {
        "@types/node": "*"
      }
    },
    "@types/events": {
      "version": "3.0.0",
      "resolved": "https://registry.npmjs.org/@types/events/-/events-3.0.0.tgz",
      "integrity": "sha512-EaObqwIvayI5a8dCzhFrjKzVwKLxjoG9T6Ppd5CEo07LRKfQ8Yokw54r5+Wq7FaBQ+yXRvQAYPrHwya1/UFt9g==",
      "dev": true
    },
    "@types/fetch-mock": {
      "version": "6.0.5",
      "resolved": "https://registry.npmjs.org/@types/fetch-mock/-/fetch-mock-6.0.5.tgz",
      "integrity": "sha512-rV8O2j/TIi0PtFCOlK55JnfKpE8Hm6PKFgrUZY/3FNHw4uBEMHnM+5ZickDO1duOyKxbpY3VES5T4NIwZXvodA==",
      "dev": true
    },
    "@types/fs-extra": {
      "version": "5.0.1",
      "resolved": "https://registry.npmjs.org/@types/fs-extra/-/fs-extra-5.0.1.tgz",
      "integrity": "sha512-h3wnflb+jMTipvbbZnClgA2BexrT4w0GcfoCz5qyxd0IRsbqhLSyesM6mqZTAnhbVmhyTm5tuxfRu9R+8l+lGw==",
      "dev": true,
      "requires": {
        "@types/node": "*"
      }
    },
    "@types/glob": {
      "version": "7.1.1",
      "resolved": "https://registry.npmjs.org/@types/glob/-/glob-7.1.1.tgz",
      "integrity": "sha512-1Bh06cbWJUHMC97acuD6UMG29nMt0Aqz1vF3guLfG+kHHJhy3AyohZFFxYk2f7Q1SQIrNwvncxAE0N/9s70F2w==",
      "dev": true,
      "requires": {
        "@types/events": "*",
        "@types/minimatch": "*",
        "@types/node": "*"
      }
    },
    "@types/handlebars": {
      "version": "4.0.36",
      "resolved": "https://registry.npmjs.org/@types/handlebars/-/handlebars-4.0.36.tgz",
      "integrity": "sha512-LjNiTX7TY7wtuC6y3QwC93hKMuqYhgV9A1uXBKNvZtVC8ZvyWAjZkJ5BvT0K7RKqORRYRLMrqCxpw5RgS+MdrQ==",
      "dev": true
    },
    "@types/highlight.js": {
      "version": "9.12.2",
      "resolved": "https://registry.npmjs.org/@types/highlight.js/-/highlight.js-9.12.2.tgz",
      "integrity": "sha512-y5x0XD/WXDaGSyiTaTcKS4FurULJtSiYbGTeQd0m2LYZGBcZZ/7fM6t5H/DzeUF+kv8y6UfmF6yJABQsHcp9VQ==",
      "dev": true
    },
    "@types/jest": {
      "version": "22.2.3",
      "resolved": "https://registry.npmjs.org/@types/jest/-/jest-22.2.3.tgz",
      "integrity": "sha512-e74sM9W/4qqWB6D4TWV9FQk0WoHtX1X4FJpbjxucMSVJHtFjbQOH3H6yp+xno4br0AKG0wz/kPtaN599GUOvAg==",
      "dev": true
    },
    "@types/lodash": {
      "version": "4.14.104",
      "resolved": "https://registry.npmjs.org/@types/lodash/-/lodash-4.14.104.tgz",
      "integrity": "sha512-ufQcVg4daO8xQ5kopxRHanqFdL4AI7ondQkV+2f+7mz3gvp0LkBx2zBRC6hfs3T87mzQFmf5Fck7Fi145Ul6NQ==",
      "dev": true
    },
    "@types/marked": {
      "version": "0.3.0",
      "resolved": "https://registry.npmjs.org/@types/marked/-/marked-0.3.0.tgz",
      "integrity": "sha512-CSf9YWJdX1DkTNu9zcNtdCcn6hkRtB5ILjbhRId4ZOQqx30fXmdecuaXhugQL6eyrhuXtaHJ7PHI+Vm7k9ZJjg==",
      "dev": true
    },
    "@types/minimatch": {
      "version": "3.0.3",
      "resolved": "https://registry.npmjs.org/@types/minimatch/-/minimatch-3.0.3.tgz",
      "integrity": "sha512-tHq6qdbT9U1IRSGf14CL0pUlULksvY9OZ+5eEgl1N7t+OA3tGvNpxJCzuKQlsNgCVwbAs670L1vcVQi8j9HjnA==",
      "dev": true
    },
    "@types/node": {
      "version": "10.14.1",
      "resolved": "https://registry.npmjs.org/@types/node/-/node-10.14.1.tgz",
      "integrity": "sha512-Rymt08vh1GaW4vYB6QP61/5m/CFLGnFZP++bJpWbiNxceNa6RBipDmb413jvtSf/R1gg5a/jQVl2jY4XVRscEA==",
      "dev": true
    },
    "@types/shelljs": {
      "version": "0.7.8",
      "resolved": "https://registry.npmjs.org/@types/shelljs/-/shelljs-0.7.8.tgz",
      "integrity": "sha512-M2giRw93PxKS7YjU6GZjtdV9HASdB7TWqizBXe4Ju7AqbKlWvTr0gNO92XH56D/gMxqD/jNHLNfC5hA34yGqrQ==",
      "dev": true,
      "requires": {
        "@types/glob": "*",
        "@types/node": "*"
      }
    },
    "@types/sinon": {
      "version": "4.3.3",
      "resolved": "https://registry.npmjs.org/@types/sinon/-/sinon-4.3.3.tgz",
      "integrity": "sha512-Tt7w/ylBS/OEAlSCwzB0Db1KbxnkycP/1UkQpbvKFYoUuRn4uYsC3xh5TRPrOjTy0i8TIkSz1JdNL4GPVdf3KQ==",
      "dev": true
    },
    "@types/underscore": {
      "version": "1.8.13",
      "resolved": "https://registry.npmjs.org/@types/underscore/-/underscore-1.8.13.tgz",
      "integrity": "sha512-2YEdDHTYAv3YmSoQofzFnlWYDAAtMtVcQ0lOHoURuCt1aT9OgxhhjRRU1WVAiLchNWM7B3a8/iomxenfr9TwKA==",
      "dev": true
    },
    "@types/web3": {
      "version": "1.0.18",
      "resolved": "https://registry.npmjs.org/@types/web3/-/web3-1.0.18.tgz",
      "integrity": "sha512-uXQL0LDszt2f476LEmYM6AvSv9F4vU4hWQvlUhwfLHNlIB6OyBXoYsCzWAIhhnc5U0HA7ZBcPybxRJ/yfA6THg==",
      "dev": true,
      "requires": {
        "@types/bn.js": "*",
        "@types/underscore": "*"
      }
    },
    "@types/xtend": {
      "version": "4.0.2",
      "resolved": "https://registry.npmjs.org/@types/xtend/-/xtend-4.0.2.tgz",
      "integrity": "sha1-B7YCEvH5K2Y1y3Gci0pVIe8NaFw="
    },
    "abab": {
      "version": "1.0.4",
      "resolved": "https://registry.npmjs.org/abab/-/abab-1.0.4.tgz",
      "integrity": "sha1-X6rZwsB/YN12dw9xzwJbYqY8/U4=",
      "dev": true
    },
    "abstract-leveldown": {
      "version": "2.6.3",
      "resolved": "https://registry.npmjs.org/abstract-leveldown/-/abstract-leveldown-2.6.3.tgz",
      "integrity": "sha512-2++wDf/DYqkPR3o5tbfdhF96EfMApo1GpPfzOsR/ZYXdkSmELlvOOEAl9iKkRsktMPHdGjO4rtkBpf2I7TiTeA==",
      "requires": {
        "xtend": "~4.0.0"
      }
    },
    "acorn": {
      "version": "5.7.3",
      "resolved": "https://registry.npmjs.org/acorn/-/acorn-5.7.3.tgz",
      "integrity": "sha512-T/zvzYRfbVojPWahDsE5evJdHb3oJoQfFbsrKM7w5Zcs++Tr257tia3BmMP8XYVjp1S9RZXQMh7gao96BlqZOw==",
      "dev": true
    },
    "acorn-globals": {
      "version": "4.3.0",
      "resolved": "https://registry.npmjs.org/acorn-globals/-/acorn-globals-4.3.0.tgz",
      "integrity": "sha512-hMtHj3s5RnuhvHPowpBYvJVj3rAar82JiDQHvGs1zO0l10ocX/xEdBShNHTJaboucJUsScghp74pH3s7EnHHQw==",
      "dev": true,
      "requires": {
        "acorn": "^6.0.1",
        "acorn-walk": "^6.0.1"
      },
      "dependencies": {
        "acorn": {
          "version": "6.1.1",
          "resolved": "https://registry.npmjs.org/acorn/-/acorn-6.1.1.tgz",
          "integrity": "sha512-jPTiwtOxaHNaAPg/dmrJ/beuzLRnXtB0kQPQ8JpotKJgTB6rX6c8mlf315941pyjBSaPg8NHXS9fhP4u17DpGA==",
          "dev": true
        }
      }
    },
    "acorn-walk": {
      "version": "6.1.1",
      "resolved": "https://registry.npmjs.org/acorn-walk/-/acorn-walk-6.1.1.tgz",
      "integrity": "sha512-OtUw6JUTgxA2QoqqmrmQ7F2NYqiBPi/L2jqHyFtllhOUvXYQXf0Z1CYUinIfyT4bTCGmrA7gX9FvHA81uzCoVw==",
      "dev": true
    },
    "aes-js": {
      "version": "0.2.4",
      "resolved": "https://registry.npmjs.org/aes-js/-/aes-js-0.2.4.tgz",
      "integrity": "sha1-lLiBq3FyhtAV+iGeCPtmcJ3aWj0="
    },
    "ajv": {
      "version": "6.10.0",
      "resolved": "https://registry.npmjs.org/ajv/-/ajv-6.10.0.tgz",
      "integrity": "sha512-nffhOpkymDECQyR0mnsUtoCE8RlX38G0rYP+wgLWFyZuUyuuojSSvi/+euOiQBIn63whYwYVIIH1TvE3tu4OEg==",
      "requires": {
        "fast-deep-equal": "^2.0.1",
        "fast-json-stable-stringify": "^2.0.0",
        "json-schema-traverse": "^0.4.1",
        "uri-js": "^4.2.2"
      }
    },
    "ansi-escapes": {
      "version": "3.2.0",
      "resolved": "https://registry.npmjs.org/ansi-escapes/-/ansi-escapes-3.2.0.tgz",
      "integrity": "sha512-cBhpre4ma+U0T1oM5fXg7Dy1Jw7zzwv7lt/GoCpr+hDQJoYnKVPLL4dCvSEFMmQurOQvSrwT7SL/DAlhBI97RQ==",
      "dev": true
    },
    "ansi-regex": {
      "version": "2.1.1",
      "resolved": "https://registry.npmjs.org/ansi-regex/-/ansi-regex-2.1.1.tgz",
      "integrity": "sha1-w7M6te42DYbg5ijwRorn7yfWVN8="
    },
    "ansi-styles": {
      "version": "2.2.1",
      "resolved": "https://registry.npmjs.org/ansi-styles/-/ansi-styles-2.2.1.tgz",
      "integrity": "sha1-tDLdM1i2NM914eRmQ2gkBTPB3b4="
    },
    "any-observable": {
      "version": "0.2.0",
      "resolved": "https://registry.npmjs.org/any-observable/-/any-observable-0.2.0.tgz",
      "integrity": "sha1-xnhwBYADV5AJCD9UrAq6+1wz0kI=",
      "dev": true
    },
    "any-promise": {
      "version": "0.1.0",
      "resolved": "https://registry.npmjs.org/any-promise/-/any-promise-0.1.0.tgz",
      "integrity": "sha1-gwtoCqflbzNFHUsEnzvYBESY7ic="
    },
    "anymatch": {
      "version": "2.0.0",
      "resolved": "https://registry.npmjs.org/anymatch/-/anymatch-2.0.0.tgz",
      "integrity": "sha512-5teOsQWABXHHBFP9y3skS5P3d/WfWXpv3FUpy+LorMrNYaT9pI4oLMQX7jzQ2KklNpGpWHzdCXTDT2Y3XGlZBw==",
      "dev": true,
      "requires": {
        "micromatch": "^3.1.4",
        "normalize-path": "^2.1.1"
      },
      "dependencies": {
        "arr-diff": {
          "version": "4.0.0",
          "resolved": "https://registry.npmjs.org/arr-diff/-/arr-diff-4.0.0.tgz",
          "integrity": "sha1-1kYQdP6/7HHn4VI1dhoyml3HxSA=",
          "dev": true
        },
        "array-unique": {
          "version": "0.3.2",
          "resolved": "https://registry.npmjs.org/array-unique/-/array-unique-0.3.2.tgz",
          "integrity": "sha1-qJS3XUvE9s1nnvMkSp/Y9Gri1Cg=",
          "dev": true
        },
        "braces": {
          "version": "2.3.2",
          "resolved": "https://registry.npmjs.org/braces/-/braces-2.3.2.tgz",
          "integrity": "sha512-aNdbnj9P8PjdXU4ybaWLK2IF3jc/EoDYbC7AazW6to3TRsfXxscC9UXOB5iDiEQrkyIbWp2SLQda4+QAa7nc3w==",
          "dev": true,
          "requires": {
            "arr-flatten": "^1.1.0",
            "array-unique": "^0.3.2",
            "extend-shallow": "^2.0.1",
            "fill-range": "^4.0.0",
            "isobject": "^3.0.1",
            "repeat-element": "^1.1.2",
            "snapdragon": "^0.8.1",
            "snapdragon-node": "^2.0.1",
            "split-string": "^3.0.2",
            "to-regex": "^3.0.1"
          },
          "dependencies": {
            "extend-shallow": {
              "version": "2.0.1",
              "resolved": "https://registry.npmjs.org/extend-shallow/-/extend-shallow-2.0.1.tgz",
              "integrity": "sha1-Ua99YUrZqfYQ6huvu5idaxxWiQ8=",
              "dev": true,
              "requires": {
                "is-extendable": "^0.1.0"
              }
            }
          }
        },
        "expand-brackets": {
          "version": "2.1.4",
          "resolved": "https://registry.npmjs.org/expand-brackets/-/expand-brackets-2.1.4.tgz",
          "integrity": "sha1-t3c14xXOMPa27/D4OwQVGiJEliI=",
          "dev": true,
          "requires": {
            "debug": "^2.3.3",
            "define-property": "^0.2.5",
            "extend-shallow": "^2.0.1",
            "posix-character-classes": "^0.1.0",
            "regex-not": "^1.0.0",
            "snapdragon": "^0.8.1",
            "to-regex": "^3.0.1"
          },
          "dependencies": {
            "define-property": {
              "version": "0.2.5",
              "resolved": "https://registry.npmjs.org/define-property/-/define-property-0.2.5.tgz",
              "integrity": "sha1-w1se+RjsPJkPmlvFe+BKrOxcgRY=",
              "dev": true,
              "requires": {
                "is-descriptor": "^0.1.0"
              }
            },
            "extend-shallow": {
              "version": "2.0.1",
              "resolved": "https://registry.npmjs.org/extend-shallow/-/extend-shallow-2.0.1.tgz",
              "integrity": "sha1-Ua99YUrZqfYQ6huvu5idaxxWiQ8=",
              "dev": true,
              "requires": {
                "is-extendable": "^0.1.0"
              }
            },
            "is-accessor-descriptor": {
              "version": "0.1.6",
              "resolved": "https://registry.npmjs.org/is-accessor-descriptor/-/is-accessor-descriptor-0.1.6.tgz",
              "integrity": "sha1-qeEss66Nh2cn7u84Q/igiXtcmNY=",
              "dev": true,
              "requires": {
                "kind-of": "^3.0.2"
              },
              "dependencies": {
                "kind-of": {
                  "version": "3.2.2",
                  "resolved": "https://registry.npmjs.org/kind-of/-/kind-of-3.2.2.tgz",
                  "integrity": "sha1-MeohpzS6ubuw8yRm2JOupR5KPGQ=",
                  "dev": true,
                  "requires": {
                    "is-buffer": "^1.1.5"
                  }
                }
              }
            },
            "is-data-descriptor": {
              "version": "0.1.4",
              "resolved": "https://registry.npmjs.org/is-data-descriptor/-/is-data-descriptor-0.1.4.tgz",
              "integrity": "sha1-C17mSDiOLIYCgueT8YVv7D8wG1Y=",
              "dev": true,
              "requires": {
                "kind-of": "^3.0.2"
              },
              "dependencies": {
                "kind-of": {
                  "version": "3.2.2",
                  "resolved": "https://registry.npmjs.org/kind-of/-/kind-of-3.2.2.tgz",
                  "integrity": "sha1-MeohpzS6ubuw8yRm2JOupR5KPGQ=",
                  "dev": true,
                  "requires": {
                    "is-buffer": "^1.1.5"
                  }
                }
              }
            },
            "is-descriptor": {
              "version": "0.1.6",
              "resolved": "https://registry.npmjs.org/is-descriptor/-/is-descriptor-0.1.6.tgz",
              "integrity": "sha512-avDYr0SB3DwO9zsMov0gKCESFYqCnE4hq/4z3TdUlukEy5t9C0YRq7HLrsN52NAcqXKaepeCD0n+B0arnVG3Hg==",
              "dev": true,
              "requires": {
                "is-accessor-descriptor": "^0.1.6",
                "is-data-descriptor": "^0.1.4",
                "kind-of": "^5.0.0"
              }
            },
            "kind-of": {
              "version": "5.1.0",
              "resolved": "https://registry.npmjs.org/kind-of/-/kind-of-5.1.0.tgz",
              "integrity": "sha512-NGEErnH6F2vUuXDh+OlbcKW7/wOcfdRHaZ7VWtqCztfHri/++YKmP51OdWeGPuqCOba6kk2OTe5d02VmTB80Pw==",
              "dev": true
            }
          }
        },
        "extglob": {
          "version": "2.0.4",
          "resolved": "https://registry.npmjs.org/extglob/-/extglob-2.0.4.tgz",
          "integrity": "sha512-Nmb6QXkELsuBr24CJSkilo6UHHgbekK5UiZgfE6UHD3Eb27YC6oD+bhcT+tJ6cl8dmsgdQxnWlcry8ksBIBLpw==",
          "dev": true,
          "requires": {
            "array-unique": "^0.3.2",
            "define-property": "^1.0.0",
            "expand-brackets": "^2.1.4",
            "extend-shallow": "^2.0.1",
            "fragment-cache": "^0.2.1",
            "regex-not": "^1.0.0",
            "snapdragon": "^0.8.1",
            "to-regex": "^3.0.1"
          },
          "dependencies": {
            "define-property": {
              "version": "1.0.0",
              "resolved": "https://registry.npmjs.org/define-property/-/define-property-1.0.0.tgz",
              "integrity": "sha1-dp66rz9KY6rTr56NMEybvnm/sOY=",
              "dev": true,
              "requires": {
                "is-descriptor": "^1.0.0"
              }
            },
            "extend-shallow": {
              "version": "2.0.1",
              "resolved": "https://registry.npmjs.org/extend-shallow/-/extend-shallow-2.0.1.tgz",
              "integrity": "sha1-Ua99YUrZqfYQ6huvu5idaxxWiQ8=",
              "dev": true,
              "requires": {
                "is-extendable": "^0.1.0"
              }
            }
          }
        },
        "fill-range": {
          "version": "4.0.0",
          "resolved": "https://registry.npmjs.org/fill-range/-/fill-range-4.0.0.tgz",
          "integrity": "sha1-1USBHUKPmOsGpj3EAtJAPDKMOPc=",
          "dev": true,
          "requires": {
            "extend-shallow": "^2.0.1",
            "is-number": "^3.0.0",
            "repeat-string": "^1.6.1",
            "to-regex-range": "^2.1.0"
          },
          "dependencies": {
            "extend-shallow": {
              "version": "2.0.1",
              "resolved": "https://registry.npmjs.org/extend-shallow/-/extend-shallow-2.0.1.tgz",
              "integrity": "sha1-Ua99YUrZqfYQ6huvu5idaxxWiQ8=",
              "dev": true,
              "requires": {
                "is-extendable": "^0.1.0"
              }
            }
          }
        },
        "is-accessor-descriptor": {
          "version": "1.0.0",
          "resolved": "https://registry.npmjs.org/is-accessor-descriptor/-/is-accessor-descriptor-1.0.0.tgz",
          "integrity": "sha512-m5hnHTkcVsPfqx3AKlyttIPb7J+XykHvJP2B9bZDjlhLIoEq4XoK64Vg7boZlVWYK6LUY94dYPEE7Lh0ZkZKcQ==",
          "dev": true,
          "requires": {
            "kind-of": "^6.0.0"
          }
        },
        "is-data-descriptor": {
          "version": "1.0.0",
          "resolved": "https://registry.npmjs.org/is-data-descriptor/-/is-data-descriptor-1.0.0.tgz",
          "integrity": "sha512-jbRXy1FmtAoCjQkVmIVYwuuqDFUbaOeDjmed1tOGPrsMhtJA4rD9tkgA0F1qJ3gRFRXcHYVkdeaP50Q5rE/jLQ==",
          "dev": true,
          "requires": {
            "kind-of": "^6.0.0"
          }
        },
        "is-descriptor": {
          "version": "1.0.2",
          "resolved": "https://registry.npmjs.org/is-descriptor/-/is-descriptor-1.0.2.tgz",
          "integrity": "sha512-2eis5WqQGV7peooDyLmNEPUrps9+SXX5c9pL3xEB+4e9HnGuDa7mB7kHxHw4CbqS9k1T2hOH3miL8n8WtiYVtg==",
          "dev": true,
          "requires": {
            "is-accessor-descriptor": "^1.0.0",
            "is-data-descriptor": "^1.0.0",
            "kind-of": "^6.0.2"
          }
        },
        "is-number": {
          "version": "3.0.0",
          "resolved": "https://registry.npmjs.org/is-number/-/is-number-3.0.0.tgz",
          "integrity": "sha1-JP1iAaR4LPUFYcgQJ2r8fRLXEZU=",
          "dev": true,
          "requires": {
            "kind-of": "^3.0.2"
          },
          "dependencies": {
            "kind-of": {
              "version": "3.2.2",
              "resolved": "https://registry.npmjs.org/kind-of/-/kind-of-3.2.2.tgz",
              "integrity": "sha1-MeohpzS6ubuw8yRm2JOupR5KPGQ=",
              "dev": true,
              "requires": {
                "is-buffer": "^1.1.5"
              }
            }
          }
        },
        "isobject": {
          "version": "3.0.1",
          "resolved": "https://registry.npmjs.org/isobject/-/isobject-3.0.1.tgz",
          "integrity": "sha1-TkMekrEalzFjaqH5yNHMvP2reN8=",
          "dev": true
        },
        "kind-of": {
          "version": "6.0.2",
          "resolved": "https://registry.npmjs.org/kind-of/-/kind-of-6.0.2.tgz",
          "integrity": "sha512-s5kLOcnH0XqDO+FvuaLX8DDjZ18CGFk7VygH40QoKPUQhW4e2rvM0rwUq0t8IQDOwYSeLK01U90OjzBTme2QqA==",
          "dev": true
        },
        "micromatch": {
          "version": "3.1.10",
          "resolved": "https://registry.npmjs.org/micromatch/-/micromatch-3.1.10.tgz",
          "integrity": "sha512-MWikgl9n9M3w+bpsY3He8L+w9eF9338xRl8IAO5viDizwSzziFEyUzo2xrrloB64ADbTf8uA8vRqqttDTOmccg==",
          "dev": true,
          "requires": {
            "arr-diff": "^4.0.0",
            "array-unique": "^0.3.2",
            "braces": "^2.3.1",
            "define-property": "^2.0.2",
            "extend-shallow": "^3.0.2",
            "extglob": "^2.0.4",
            "fragment-cache": "^0.2.1",
            "kind-of": "^6.0.2",
            "nanomatch": "^1.2.9",
            "object.pick": "^1.3.0",
            "regex-not": "^1.0.0",
            "snapdragon": "^0.8.1",
            "to-regex": "^3.0.2"
          }
        },
        "normalize-path": {
          "version": "2.1.1",
          "resolved": "https://registry.npmjs.org/normalize-path/-/normalize-path-2.1.1.tgz",
          "integrity": "sha1-GrKLVW4Zg2Oowab35vogE3/mrtk=",
          "dev": true,
          "requires": {
            "remove-trailing-separator": "^1.0.1"
          }
        }
      }
    },
    "app-root-path": {
      "version": "2.1.0",
      "resolved": "https://registry.npmjs.org/app-root-path/-/app-root-path-2.1.0.tgz",
      "integrity": "sha1-mL9lmTJ+zqGZMJhm6BQDaP0uZGo=",
      "dev": true
    },
    "append-transform": {
      "version": "0.4.0",
      "resolved": "https://registry.npmjs.org/append-transform/-/append-transform-0.4.0.tgz",
      "integrity": "sha1-126/jKlNJ24keja61EpLdKthGZE=",
      "dev": true,
      "requires": {
        "default-require-extensions": "^1.0.0"
      }
    },
    "argparse": {
      "version": "1.0.10",
      "resolved": "https://registry.npmjs.org/argparse/-/argparse-1.0.10.tgz",
      "integrity": "sha512-o5Roy6tNG4SL/FOkCAN6RzjiakZS25RLYFrcMttJqbdd8BWrnA+fGz57iN5Pb06pvBGvl5gQ0B48dJlslXvoTg==",
      "dev": true,
      "requires": {
        "sprintf-js": "~1.0.2"
      }
    },
    "arr-diff": {
      "version": "2.0.0",
      "resolved": "https://registry.npmjs.org/arr-diff/-/arr-diff-2.0.0.tgz",
      "integrity": "sha1-jzuCf5Vai9ZpaX5KQlasPOrjVs8=",
      "dev": true,
      "requires": {
        "arr-flatten": "^1.0.1"
      }
    },
    "arr-flatten": {
      "version": "1.1.0",
      "resolved": "https://registry.npmjs.org/arr-flatten/-/arr-flatten-1.1.0.tgz",
      "integrity": "sha512-L3hKV5R/p5o81R7O02IGnwpDmkp6E982XhtbuwSe3O4qOtMMMtodicASA1Cny2U+aCXcNpml+m4dPsvsJ3jatg==",
      "dev": true
    },
    "arr-union": {
      "version": "3.1.0",
      "resolved": "https://registry.npmjs.org/arr-union/-/arr-union-3.1.0.tgz",
      "integrity": "sha1-45sJrqne+Gao8gbiiK9jkZuuOcQ=",
      "dev": true
    },
    "array-equal": {
      "version": "1.0.0",
      "resolved": "https://registry.npmjs.org/array-equal/-/array-equal-1.0.0.tgz",
      "integrity": "sha1-jCpe8kcv2ep0KwTHenUJO6J1fJM=",
      "dev": true
    },
    "array-from": {
      "version": "2.1.1",
      "resolved": "https://registry.npmjs.org/array-from/-/array-from-2.1.1.tgz",
      "integrity": "sha1-z+nYwmYoudxa7MYqn12PHzUsEZU=",
      "dev": true
    },
    "array-unique": {
      "version": "0.2.1",
      "resolved": "https://registry.npmjs.org/array-unique/-/array-unique-0.2.1.tgz",
      "integrity": "sha1-odl8yvy8JiXMcPrc6zalDFiwGlM=",
      "dev": true
    },
    "arrify": {
      "version": "1.0.1",
      "resolved": "https://registry.npmjs.org/arrify/-/arrify-1.0.1.tgz",
      "integrity": "sha1-iYUI2iIm84DfkEcoRWhJwVAaSw0=",
      "dev": true
    },
    "asn1": {
      "version": "0.2.4",
      "resolved": "https://registry.npmjs.org/asn1/-/asn1-0.2.4.tgz",
      "integrity": "sha512-jxwzQpLQjSmWXgwaCZE9Nz+glAG01yF1QnWgbhGwHI5A6FRIEY6IVqtHhIepHqI7/kyEyQEagBC5mBEFlIYvdg==",
      "requires": {
        "safer-buffer": "~2.1.0"
      }
    },
    "assert-plus": {
      "version": "1.0.0",
      "resolved": "https://registry.npmjs.org/assert-plus/-/assert-plus-1.0.0.tgz",
      "integrity": "sha1-8S4PPF13sLHN2RRpQuTpbB5N1SU="
    },
    "assign-symbols": {
      "version": "1.0.0",
      "resolved": "https://registry.npmjs.org/assign-symbols/-/assign-symbols-1.0.0.tgz",
      "integrity": "sha1-WWZ/QfrdTyDMvCu5a41Pf3jsA2c=",
      "dev": true
    },
    "astral-regex": {
      "version": "1.0.0",
      "resolved": "https://registry.npmjs.org/astral-regex/-/astral-regex-1.0.0.tgz",
      "integrity": "sha512-+Ryf6g3BKoRc7jfp7ad8tM4TtMiaWvbF/1/sQcZPkkS7ag3D5nMBCe2UfOTONtAkaG0tO0ij3C5Lwmf1EiyjHg==",
      "dev": true
    },
    "async": {
      "version": "2.6.2",
      "resolved": "https://registry.npmjs.org/async/-/async-2.6.2.tgz",
      "integrity": "sha512-H1qVYh1MYhEEFLsP97cVKqCGo7KfCyTt6uEWqsTBr9SO84oK9Uwbyd/yCW+6rKJLHksBNUVWZDAjfS+Ccx0Bbg==",
      "requires": {
        "lodash": "^4.17.11"
      }
    },
    "async-eventemitter": {
      "version": "0.2.4",
      "resolved": "https://registry.npmjs.org/async-eventemitter/-/async-eventemitter-0.2.4.tgz",
      "integrity": "sha512-pd20BwL7Yt1zwDFy+8MX8F1+WCT8aQeKj0kQnTrH9WaeRETlRamVhD0JtRPmrV4GfOJ2F9CvdQkZeZhnh2TuHw==",
      "requires": {
        "async": "^2.4.0"
      }
    },
    "async-limiter": {
      "version": "1.0.0",
      "resolved": "https://registry.npmjs.org/async-limiter/-/async-limiter-1.0.0.tgz",
      "integrity": "sha512-jp/uFnooOiO+L211eZOoSyzpOITMXx1rBITauYykG3BRYPu8h0UcxsPNB04RR5vo4Tyz3+ay17tR6JVf9qzYWg=="
    },
    "asynckit": {
      "version": "0.4.0",
      "resolved": "https://registry.npmjs.org/asynckit/-/asynckit-0.4.0.tgz",
      "integrity": "sha1-x57Zf380y48robyXkLzDZkdLS3k="
    },
    "atob": {
      "version": "2.1.2",
      "resolved": "https://registry.npmjs.org/atob/-/atob-2.1.2.tgz",
      "integrity": "sha512-Wm6ukoaOGJi/73p/cl2GvLjTI5JM1k/O14isD73YML8StrH/7/lRFgmg8nICZgD3bZZvjwCGxtMOD3wWNAu8cg==",
      "dev": true
    },
    "await-semaphore": {
      "version": "0.1.3",
      "resolved": "https://registry.npmjs.org/await-semaphore/-/await-semaphore-0.1.3.tgz",
      "integrity": "sha512-d1W2aNSYcz/sxYO4pMGX9vq65qOTu0P800epMud+6cYYX0QcT7zyqcxec3VWzpgvdXo57UWmVbZpLMjX2m1I7Q=="
    },
    "aws-sign2": {
      "version": "0.7.0",
      "resolved": "https://registry.npmjs.org/aws-sign2/-/aws-sign2-0.7.0.tgz",
      "integrity": "sha1-tG6JCTSpWR8tL2+G1+ap8bP+dqg="
    },
    "aws4": {
      "version": "1.8.0",
      "resolved": "https://registry.npmjs.org/aws4/-/aws4-1.8.0.tgz",
      "integrity": "sha512-ReZxvNHIOv88FlT7rxcXIIC0fPt4KZqZbOlivyWtXLt8ESx84zd3kMC6iK5jVeS2qt+g7ftS7ye4fi06X5rtRQ=="
    },
    "babel-code-frame": {
      "version": "6.26.0",
      "resolved": "https://registry.npmjs.org/babel-code-frame/-/babel-code-frame-6.26.0.tgz",
      "integrity": "sha1-Y/1D99weO7fONZR9uP42mj9Yx0s=",
      "requires": {
        "chalk": "^1.1.3",
        "esutils": "^2.0.2",
        "js-tokens": "^3.0.2"
      }
    },
    "babel-core": {
      "version": "6.26.3",
      "resolved": "https://registry.npmjs.org/babel-core/-/babel-core-6.26.3.tgz",
      "integrity": "sha512-6jyFLuDmeidKmUEb3NM+/yawG0M2bDZ9Z1qbZP59cyHLz8kYGKYwpJP0UwUKKUiTRNvxfLesJnTedqczP7cTDA==",
      "requires": {
        "babel-code-frame": "^6.26.0",
        "babel-generator": "^6.26.0",
        "babel-helpers": "^6.24.1",
        "babel-messages": "^6.23.0",
        "babel-register": "^6.26.0",
        "babel-runtime": "^6.26.0",
        "babel-template": "^6.26.0",
        "babel-traverse": "^6.26.0",
        "babel-types": "^6.26.0",
        "babylon": "^6.18.0",
        "convert-source-map": "^1.5.1",
        "debug": "^2.6.9",
        "json5": "^0.5.1",
        "lodash": "^4.17.4",
        "minimatch": "^3.0.4",
        "path-is-absolute": "^1.0.1",
        "private": "^0.1.8",
        "slash": "^1.0.0",
        "source-map": "^0.5.7"
      }
    },
    "babel-generator": {
      "version": "6.26.1",
      "resolved": "https://registry.npmjs.org/babel-generator/-/babel-generator-6.26.1.tgz",
      "integrity": "sha512-HyfwY6ApZj7BYTcJURpM5tznulaBvyio7/0d4zFOeMPUmfxkCjHocCuoLa2SAGzBI8AREcH3eP3758F672DppA==",
      "requires": {
        "babel-messages": "^6.23.0",
        "babel-runtime": "^6.26.0",
        "babel-types": "^6.26.0",
        "detect-indent": "^4.0.0",
        "jsesc": "^1.3.0",
        "lodash": "^4.17.4",
        "source-map": "^0.5.7",
        "trim-right": "^1.0.1"
      },
      "dependencies": {
        "jsesc": {
          "version": "1.3.0",
          "resolved": "https://registry.npmjs.org/jsesc/-/jsesc-1.3.0.tgz",
          "integrity": "sha1-RsP+yMGJKxKwgz25vHYiF226s0s="
        }
      }
    },
    "babel-helper-builder-binary-assignment-operator-visitor": {
      "version": "6.24.1",
      "resolved": "https://registry.npmjs.org/babel-helper-builder-binary-assignment-operator-visitor/-/babel-helper-builder-binary-assignment-operator-visitor-6.24.1.tgz",
      "integrity": "sha1-zORReto1b0IgvK6KAsKzRvmlZmQ=",
      "requires": {
        "babel-helper-explode-assignable-expression": "^6.24.1",
        "babel-runtime": "^6.22.0",
        "babel-types": "^6.24.1"
      }
    },
    "babel-helper-call-delegate": {
      "version": "6.24.1",
      "resolved": "https://registry.npmjs.org/babel-helper-call-delegate/-/babel-helper-call-delegate-6.24.1.tgz",
      "integrity": "sha1-7Oaqzdx25Bw0YfiL/Fdb0Nqi340=",
      "requires": {
        "babel-helper-hoist-variables": "^6.24.1",
        "babel-runtime": "^6.22.0",
        "babel-traverse": "^6.24.1",
        "babel-types": "^6.24.1"
      }
    },
    "babel-helper-define-map": {
      "version": "6.26.0",
      "resolved": "https://registry.npmjs.org/babel-helper-define-map/-/babel-helper-define-map-6.26.0.tgz",
      "integrity": "sha1-pfVtq0GiX5fstJjH66ypgZ+Vvl8=",
      "requires": {
        "babel-helper-function-name": "^6.24.1",
        "babel-runtime": "^6.26.0",
        "babel-types": "^6.26.0",
        "lodash": "^4.17.4"
      }
    },
    "babel-helper-explode-assignable-expression": {
      "version": "6.24.1",
      "resolved": "https://registry.npmjs.org/babel-helper-explode-assignable-expression/-/babel-helper-explode-assignable-expression-6.24.1.tgz",
      "integrity": "sha1-8luCz33BBDPFX3BZLVdGQArCLKo=",
      "requires": {
        "babel-runtime": "^6.22.0",
        "babel-traverse": "^6.24.1",
        "babel-types": "^6.24.1"
      }
    },
    "babel-helper-function-name": {
      "version": "6.24.1",
      "resolved": "https://registry.npmjs.org/babel-helper-function-name/-/babel-helper-function-name-6.24.1.tgz",
      "integrity": "sha1-00dbjAPtmCQqJbSDUasYOZ01gKk=",
      "requires": {
        "babel-helper-get-function-arity": "^6.24.1",
        "babel-runtime": "^6.22.0",
        "babel-template": "^6.24.1",
        "babel-traverse": "^6.24.1",
        "babel-types": "^6.24.1"
      }
    },
    "babel-helper-get-function-arity": {
      "version": "6.24.1",
      "resolved": "https://registry.npmjs.org/babel-helper-get-function-arity/-/babel-helper-get-function-arity-6.24.1.tgz",
      "integrity": "sha1-j3eCqpNAfEHTqlCQj4mwMbG2hT0=",
      "requires": {
        "babel-runtime": "^6.22.0",
        "babel-types": "^6.24.1"
      }
    },
    "babel-helper-hoist-variables": {
      "version": "6.24.1",
      "resolved": "https://registry.npmjs.org/babel-helper-hoist-variables/-/babel-helper-hoist-variables-6.24.1.tgz",
      "integrity": "sha1-HssnaJydJVE+rbyZFKc/VAi+enY=",
      "requires": {
        "babel-runtime": "^6.22.0",
        "babel-types": "^6.24.1"
      }
    },
    "babel-helper-optimise-call-expression": {
      "version": "6.24.1",
      "resolved": "https://registry.npmjs.org/babel-helper-optimise-call-expression/-/babel-helper-optimise-call-expression-6.24.1.tgz",
      "integrity": "sha1-96E0J7qfc/j0+pk8VKl4gtEkQlc=",
      "requires": {
        "babel-runtime": "^6.22.0",
        "babel-types": "^6.24.1"
      }
    },
    "babel-helper-regex": {
      "version": "6.26.0",
      "resolved": "https://registry.npmjs.org/babel-helper-regex/-/babel-helper-regex-6.26.0.tgz",
      "integrity": "sha1-MlxZ+QL4LyS3T6zu0DY5VPZJXnI=",
      "requires": {
        "babel-runtime": "^6.26.0",
        "babel-types": "^6.26.0",
        "lodash": "^4.17.4"
      }
    },
    "babel-helper-remap-async-to-generator": {
      "version": "6.24.1",
      "resolved": "https://registry.npmjs.org/babel-helper-remap-async-to-generator/-/babel-helper-remap-async-to-generator-6.24.1.tgz",
      "integrity": "sha1-XsWBgnrXI/7N04HxySg5BnbkVRs=",
      "requires": {
        "babel-helper-function-name": "^6.24.1",
        "babel-runtime": "^6.22.0",
        "babel-template": "^6.24.1",
        "babel-traverse": "^6.24.1",
        "babel-types": "^6.24.1"
      }
    },
    "babel-helper-replace-supers": {
      "version": "6.24.1",
      "resolved": "https://registry.npmjs.org/babel-helper-replace-supers/-/babel-helper-replace-supers-6.24.1.tgz",
      "integrity": "sha1-v22/5Dk40XNpohPKiov3S2qQqxo=",
      "requires": {
        "babel-helper-optimise-call-expression": "^6.24.1",
        "babel-messages": "^6.23.0",
        "babel-runtime": "^6.22.0",
        "babel-template": "^6.24.1",
        "babel-traverse": "^6.24.1",
        "babel-types": "^6.24.1"
      }
    },
    "babel-helpers": {
      "version": "6.24.1",
      "resolved": "https://registry.npmjs.org/babel-helpers/-/babel-helpers-6.24.1.tgz",
      "integrity": "sha1-NHHenK7DiOXIUOWX5Yom3fN2ArI=",
      "requires": {
        "babel-runtime": "^6.22.0",
        "babel-template": "^6.24.1"
      }
    },
    "babel-jest": {
      "version": "22.4.4",
      "resolved": "https://registry.npmjs.org/babel-jest/-/babel-jest-22.4.4.tgz",
      "integrity": "sha512-A9NB6/lZhYyypR9ATryOSDcqBaqNdzq4U+CN+/wcMsLcmKkPxQEoTKLajGfd3IkxNyVBT8NewUK2nWyGbSzHEQ==",
      "dev": true,
      "requires": {
        "babel-plugin-istanbul": "^4.1.5",
        "babel-preset-jest": "^22.4.4"
      }
    },
    "babel-messages": {
      "version": "6.23.0",
      "resolved": "https://registry.npmjs.org/babel-messages/-/babel-messages-6.23.0.tgz",
      "integrity": "sha1-8830cDhYA1sqKVHG7F7fbGLyYw4=",
      "requires": {
        "babel-runtime": "^6.22.0"
      }
    },
    "babel-plugin-check-es2015-constants": {
      "version": "6.22.0",
      "resolved": "https://registry.npmjs.org/babel-plugin-check-es2015-constants/-/babel-plugin-check-es2015-constants-6.22.0.tgz",
      "integrity": "sha1-NRV7EBQm/S/9PaP3XH0ekYNbv4o=",
      "requires": {
        "babel-runtime": "^6.22.0"
      }
    },
    "babel-plugin-istanbul": {
      "version": "4.1.6",
      "resolved": "https://registry.npmjs.org/babel-plugin-istanbul/-/babel-plugin-istanbul-4.1.6.tgz",
      "integrity": "sha512-PWP9FQ1AhZhS01T/4qLSKoHGY/xvkZdVBGlKM/HuxxS3+sC66HhTNR7+MpbO/so/cz/wY94MeSWJuP1hXIPfwQ==",
      "dev": true,
      "requires": {
        "babel-plugin-syntax-object-rest-spread": "^6.13.0",
        "find-up": "^2.1.0",
        "istanbul-lib-instrument": "^1.10.1",
        "test-exclude": "^4.2.1"
      }
    },
    "babel-plugin-jest-hoist": {
      "version": "22.4.4",
      "resolved": "https://registry.npmjs.org/babel-plugin-jest-hoist/-/babel-plugin-jest-hoist-22.4.4.tgz",
      "integrity": "sha512-DUvGfYaAIlkdnygVIEl0O4Av69NtuQWcrjMOv6DODPuhuGLDnbsARz3AwiiI/EkIMMlxQDUcrZ9yoyJvTNjcVQ==",
      "dev": true
    },
    "babel-plugin-syntax-async-functions": {
      "version": "6.13.0",
      "resolved": "https://registry.npmjs.org/babel-plugin-syntax-async-functions/-/babel-plugin-syntax-async-functions-6.13.0.tgz",
      "integrity": "sha1-ytnK0RkbWtY0vzCuCHI5HgZHvpU="
    },
    "babel-plugin-syntax-exponentiation-operator": {
      "version": "6.13.0",
      "resolved": "https://registry.npmjs.org/babel-plugin-syntax-exponentiation-operator/-/babel-plugin-syntax-exponentiation-operator-6.13.0.tgz",
      "integrity": "sha1-nufoM3KQ2pUoggGmpX9BcDF4MN4="
    },
    "babel-plugin-syntax-object-rest-spread": {
      "version": "6.13.0",
      "resolved": "https://registry.npmjs.org/babel-plugin-syntax-object-rest-spread/-/babel-plugin-syntax-object-rest-spread-6.13.0.tgz",
      "integrity": "sha1-/WU28rzhODb/o6VFjEkDpZe7O/U=",
      "dev": true
    },
    "babel-plugin-syntax-trailing-function-commas": {
      "version": "6.22.0",
      "resolved": "https://registry.npmjs.org/babel-plugin-syntax-trailing-function-commas/-/babel-plugin-syntax-trailing-function-commas-6.22.0.tgz",
      "integrity": "sha1-ugNgk3+NBuQBgKQ/4NVhb/9TLPM="
    },
    "babel-plugin-transform-async-to-generator": {
      "version": "6.24.1",
      "resolved": "https://registry.npmjs.org/babel-plugin-transform-async-to-generator/-/babel-plugin-transform-async-to-generator-6.24.1.tgz",
      "integrity": "sha1-ZTbjeK/2yx1VF6wOQOs+n8jQh2E=",
      "requires": {
        "babel-helper-remap-async-to-generator": "^6.24.1",
        "babel-plugin-syntax-async-functions": "^6.8.0",
        "babel-runtime": "^6.22.0"
      }
    },
    "babel-plugin-transform-es2015-arrow-functions": {
      "version": "6.22.0",
      "resolved": "https://registry.npmjs.org/babel-plugin-transform-es2015-arrow-functions/-/babel-plugin-transform-es2015-arrow-functions-6.22.0.tgz",
      "integrity": "sha1-RSaSy3EdX3ncf4XkQM5BufJE0iE=",
      "requires": {
        "babel-runtime": "^6.22.0"
      }
    },
    "babel-plugin-transform-es2015-block-scoped-functions": {
      "version": "6.22.0",
      "resolved": "https://registry.npmjs.org/babel-plugin-transform-es2015-block-scoped-functions/-/babel-plugin-transform-es2015-block-scoped-functions-6.22.0.tgz",
      "integrity": "sha1-u8UbSflk1wy42OC5ToICRs46YUE=",
      "requires": {
        "babel-runtime": "^6.22.0"
      }
    },
    "babel-plugin-transform-es2015-block-scoping": {
      "version": "6.26.0",
      "resolved": "https://registry.npmjs.org/babel-plugin-transform-es2015-block-scoping/-/babel-plugin-transform-es2015-block-scoping-6.26.0.tgz",
      "integrity": "sha1-1w9SmcEwjQXBL0Y4E7CgnnOxiV8=",
      "requires": {
        "babel-runtime": "^6.26.0",
        "babel-template": "^6.26.0",
        "babel-traverse": "^6.26.0",
        "babel-types": "^6.26.0",
        "lodash": "^4.17.4"
      }
    },
    "babel-plugin-transform-es2015-classes": {
      "version": "6.24.1",
      "resolved": "https://registry.npmjs.org/babel-plugin-transform-es2015-classes/-/babel-plugin-transform-es2015-classes-6.24.1.tgz",
      "integrity": "sha1-WkxYpQyclGHlZLSyo7+ryXolhNs=",
      "requires": {
        "babel-helper-define-map": "^6.24.1",
        "babel-helper-function-name": "^6.24.1",
        "babel-helper-optimise-call-expression": "^6.24.1",
        "babel-helper-replace-supers": "^6.24.1",
        "babel-messages": "^6.23.0",
        "babel-runtime": "^6.22.0",
        "babel-template": "^6.24.1",
        "babel-traverse": "^6.24.1",
        "babel-types": "^6.24.1"
      }
    },
    "babel-plugin-transform-es2015-computed-properties": {
      "version": "6.24.1",
      "resolved": "https://registry.npmjs.org/babel-plugin-transform-es2015-computed-properties/-/babel-plugin-transform-es2015-computed-properties-6.24.1.tgz",
      "integrity": "sha1-b+Ko0WiV1WNPTNmZttNICjCBWbM=",
      "requires": {
        "babel-runtime": "^6.22.0",
        "babel-template": "^6.24.1"
      }
    },
    "babel-plugin-transform-es2015-destructuring": {
      "version": "6.23.0",
      "resolved": "https://registry.npmjs.org/babel-plugin-transform-es2015-destructuring/-/babel-plugin-transform-es2015-destructuring-6.23.0.tgz",
      "integrity": "sha1-mXux8auWf2gtKwh2/jWNYOdlxW0=",
      "requires": {
        "babel-runtime": "^6.22.0"
      }
    },
    "babel-plugin-transform-es2015-duplicate-keys": {
      "version": "6.24.1",
      "resolved": "https://registry.npmjs.org/babel-plugin-transform-es2015-duplicate-keys/-/babel-plugin-transform-es2015-duplicate-keys-6.24.1.tgz",
      "integrity": "sha1-c+s9MQypaePvnskcU3QabxV2Qj4=",
      "requires": {
        "babel-runtime": "^6.22.0",
        "babel-types": "^6.24.1"
      }
    },
    "babel-plugin-transform-es2015-for-of": {
      "version": "6.23.0",
      "resolved": "https://registry.npmjs.org/babel-plugin-transform-es2015-for-of/-/babel-plugin-transform-es2015-for-of-6.23.0.tgz",
      "integrity": "sha1-9HyVsrYT3x0+zC/bdXNiPHUkhpE=",
      "requires": {
        "babel-runtime": "^6.22.0"
      }
    },
    "babel-plugin-transform-es2015-function-name": {
      "version": "6.24.1",
      "resolved": "https://registry.npmjs.org/babel-plugin-transform-es2015-function-name/-/babel-plugin-transform-es2015-function-name-6.24.1.tgz",
      "integrity": "sha1-g0yJhTvDaxrw86TF26qU/Y6sqos=",
      "requires": {
        "babel-helper-function-name": "^6.24.1",
        "babel-runtime": "^6.22.0",
        "babel-types": "^6.24.1"
      }
    },
    "babel-plugin-transform-es2015-literals": {
      "version": "6.22.0",
      "resolved": "https://registry.npmjs.org/babel-plugin-transform-es2015-literals/-/babel-plugin-transform-es2015-literals-6.22.0.tgz",
      "integrity": "sha1-T1SgLWzWbPkVKAAZox0xklN3yi4=",
      "requires": {
        "babel-runtime": "^6.22.0"
      }
    },
    "babel-plugin-transform-es2015-modules-amd": {
      "version": "6.24.1",
      "resolved": "https://registry.npmjs.org/babel-plugin-transform-es2015-modules-amd/-/babel-plugin-transform-es2015-modules-amd-6.24.1.tgz",
      "integrity": "sha1-Oz5UAXI5hC1tGcMBHEvS8AoA0VQ=",
      "requires": {
        "babel-plugin-transform-es2015-modules-commonjs": "^6.24.1",
        "babel-runtime": "^6.22.0",
        "babel-template": "^6.24.1"
      }
    },
    "babel-plugin-transform-es2015-modules-commonjs": {
      "version": "6.26.2",
      "resolved": "https://registry.npmjs.org/babel-plugin-transform-es2015-modules-commonjs/-/babel-plugin-transform-es2015-modules-commonjs-6.26.2.tgz",
      "integrity": "sha512-CV9ROOHEdrjcwhIaJNBGMBCodN+1cfkwtM1SbUHmvyy35KGT7fohbpOxkE2uLz1o6odKK2Ck/tz47z+VqQfi9Q==",
      "requires": {
        "babel-plugin-transform-strict-mode": "^6.24.1",
        "babel-runtime": "^6.26.0",
        "babel-template": "^6.26.0",
        "babel-types": "^6.26.0"
      }
    },
    "babel-plugin-transform-es2015-modules-systemjs": {
      "version": "6.24.1",
      "resolved": "https://registry.npmjs.org/babel-plugin-transform-es2015-modules-systemjs/-/babel-plugin-transform-es2015-modules-systemjs-6.24.1.tgz",
      "integrity": "sha1-/4mhQrkRmpBhlfXxBuzzBdlAfSM=",
      "requires": {
        "babel-helper-hoist-variables": "^6.24.1",
        "babel-runtime": "^6.22.0",
        "babel-template": "^6.24.1"
      }
    },
    "babel-plugin-transform-es2015-modules-umd": {
      "version": "6.24.1",
      "resolved": "https://registry.npmjs.org/babel-plugin-transform-es2015-modules-umd/-/babel-plugin-transform-es2015-modules-umd-6.24.1.tgz",
      "integrity": "sha1-rJl+YoXNGO1hdq22B9YCNErThGg=",
      "requires": {
        "babel-plugin-transform-es2015-modules-amd": "^6.24.1",
        "babel-runtime": "^6.22.0",
        "babel-template": "^6.24.1"
      }
    },
    "babel-plugin-transform-es2015-object-super": {
      "version": "6.24.1",
      "resolved": "https://registry.npmjs.org/babel-plugin-transform-es2015-object-super/-/babel-plugin-transform-es2015-object-super-6.24.1.tgz",
      "integrity": "sha1-JM72muIcuDp/hgPa0CH1cusnj40=",
      "requires": {
        "babel-helper-replace-supers": "^6.24.1",
        "babel-runtime": "^6.22.0"
      }
    },
    "babel-plugin-transform-es2015-parameters": {
      "version": "6.24.1",
      "resolved": "https://registry.npmjs.org/babel-plugin-transform-es2015-parameters/-/babel-plugin-transform-es2015-parameters-6.24.1.tgz",
      "integrity": "sha1-V6w1GrScrxSpfNE7CfZv3wpiXys=",
      "requires": {
        "babel-helper-call-delegate": "^6.24.1",
        "babel-helper-get-function-arity": "^6.24.1",
        "babel-runtime": "^6.22.0",
        "babel-template": "^6.24.1",
        "babel-traverse": "^6.24.1",
        "babel-types": "^6.24.1"
      }
    },
    "babel-plugin-transform-es2015-shorthand-properties": {
      "version": "6.24.1",
      "resolved": "https://registry.npmjs.org/babel-plugin-transform-es2015-shorthand-properties/-/babel-plugin-transform-es2015-shorthand-properties-6.24.1.tgz",
      "integrity": "sha1-JPh11nIch2YbvZmkYi5R8U3jiqA=",
      "requires": {
        "babel-runtime": "^6.22.0",
        "babel-types": "^6.24.1"
      }
    },
    "babel-plugin-transform-es2015-spread": {
      "version": "6.22.0",
      "resolved": "https://registry.npmjs.org/babel-plugin-transform-es2015-spread/-/babel-plugin-transform-es2015-spread-6.22.0.tgz",
      "integrity": "sha1-1taKmfia7cRTbIGlQujdnxdG+NE=",
      "requires": {
        "babel-runtime": "^6.22.0"
      }
    },
    "babel-plugin-transform-es2015-sticky-regex": {
      "version": "6.24.1",
      "resolved": "https://registry.npmjs.org/babel-plugin-transform-es2015-sticky-regex/-/babel-plugin-transform-es2015-sticky-regex-6.24.1.tgz",
      "integrity": "sha1-AMHNsaynERLN8M9hJsLta0V8zbw=",
      "requires": {
        "babel-helper-regex": "^6.24.1",
        "babel-runtime": "^6.22.0",
        "babel-types": "^6.24.1"
      }
    },
    "babel-plugin-transform-es2015-template-literals": {
      "version": "6.22.0",
      "resolved": "https://registry.npmjs.org/babel-plugin-transform-es2015-template-literals/-/babel-plugin-transform-es2015-template-literals-6.22.0.tgz",
      "integrity": "sha1-qEs0UPfp+PH2g51taH2oS7EjbY0=",
      "requires": {
        "babel-runtime": "^6.22.0"
      }
    },
    "babel-plugin-transform-es2015-typeof-symbol": {
      "version": "6.23.0",
      "resolved": "https://registry.npmjs.org/babel-plugin-transform-es2015-typeof-symbol/-/babel-plugin-transform-es2015-typeof-symbol-6.23.0.tgz",
      "integrity": "sha1-3sCfHN3/lLUqxz1QXITfWdzOs3I=",
      "requires": {
        "babel-runtime": "^6.22.0"
      }
    },
    "babel-plugin-transform-es2015-unicode-regex": {
      "version": "6.24.1",
      "resolved": "https://registry.npmjs.org/babel-plugin-transform-es2015-unicode-regex/-/babel-plugin-transform-es2015-unicode-regex-6.24.1.tgz",
      "integrity": "sha1-04sS9C6nMj9yk4fxinxa4frrNek=",
      "requires": {
        "babel-helper-regex": "^6.24.1",
        "babel-runtime": "^6.22.0",
        "regexpu-core": "^2.0.0"
      }
    },
    "babel-plugin-transform-exponentiation-operator": {
      "version": "6.24.1",
      "resolved": "https://registry.npmjs.org/babel-plugin-transform-exponentiation-operator/-/babel-plugin-transform-exponentiation-operator-6.24.1.tgz",
      "integrity": "sha1-KrDJx/MJj6SJB3cruBP+QejeOg4=",
      "requires": {
        "babel-helper-builder-binary-assignment-operator-visitor": "^6.24.1",
        "babel-plugin-syntax-exponentiation-operator": "^6.8.0",
        "babel-runtime": "^6.22.0"
      }
    },
    "babel-plugin-transform-regenerator": {
      "version": "6.26.0",
      "resolved": "https://registry.npmjs.org/babel-plugin-transform-regenerator/-/babel-plugin-transform-regenerator-6.26.0.tgz",
      "integrity": "sha1-4HA2lvveJ/Cj78rPi03KL3s6jy8=",
      "requires": {
        "regenerator-transform": "^0.10.0"
      }
    },
    "babel-plugin-transform-strict-mode": {
      "version": "6.24.1",
      "resolved": "https://registry.npmjs.org/babel-plugin-transform-strict-mode/-/babel-plugin-transform-strict-mode-6.24.1.tgz",
      "integrity": "sha1-1fr3qleKZbvlkc9e2uBKDGcCB1g=",
      "requires": {
        "babel-runtime": "^6.22.0",
        "babel-types": "^6.24.1"
      }
    },
    "babel-polyfill": {
      "version": "6.26.0",
      "resolved": "https://registry.npmjs.org/babel-polyfill/-/babel-polyfill-6.26.0.tgz",
      "integrity": "sha1-N5k3q8Z9eJWXCtxiHyhM2WbPIVM=",
      "dev": true,
      "requires": {
        "babel-runtime": "^6.26.0",
        "core-js": "^2.5.0",
        "regenerator-runtime": "^0.10.5"
      },
      "dependencies": {
        "regenerator-runtime": {
          "version": "0.10.5",
          "resolved": "https://registry.npmjs.org/regenerator-runtime/-/regenerator-runtime-0.10.5.tgz",
          "integrity": "sha1-M2w+/BIgrc7dosn6tntaeVWjNlg=",
          "dev": true
        }
      }
    },
    "babel-preset-env": {
      "version": "1.7.0",
      "resolved": "https://registry.npmjs.org/babel-preset-env/-/babel-preset-env-1.7.0.tgz",
      "integrity": "sha512-9OR2afuKDneX2/q2EurSftUYM0xGu4O2D9adAhVfADDhrYDaxXV0rBbevVYoY9n6nyX1PmQW/0jtpJvUNr9CHg==",
      "requires": {
        "babel-plugin-check-es2015-constants": "^6.22.0",
        "babel-plugin-syntax-trailing-function-commas": "^6.22.0",
        "babel-plugin-transform-async-to-generator": "^6.22.0",
        "babel-plugin-transform-es2015-arrow-functions": "^6.22.0",
        "babel-plugin-transform-es2015-block-scoped-functions": "^6.22.0",
        "babel-plugin-transform-es2015-block-scoping": "^6.23.0",
        "babel-plugin-transform-es2015-classes": "^6.23.0",
        "babel-plugin-transform-es2015-computed-properties": "^6.22.0",
        "babel-plugin-transform-es2015-destructuring": "^6.23.0",
        "babel-plugin-transform-es2015-duplicate-keys": "^6.22.0",
        "babel-plugin-transform-es2015-for-of": "^6.23.0",
        "babel-plugin-transform-es2015-function-name": "^6.22.0",
        "babel-plugin-transform-es2015-literals": "^6.22.0",
        "babel-plugin-transform-es2015-modules-amd": "^6.22.0",
        "babel-plugin-transform-es2015-modules-commonjs": "^6.23.0",
        "babel-plugin-transform-es2015-modules-systemjs": "^6.23.0",
        "babel-plugin-transform-es2015-modules-umd": "^6.23.0",
        "babel-plugin-transform-es2015-object-super": "^6.22.0",
        "babel-plugin-transform-es2015-parameters": "^6.23.0",
        "babel-plugin-transform-es2015-shorthand-properties": "^6.22.0",
        "babel-plugin-transform-es2015-spread": "^6.22.0",
        "babel-plugin-transform-es2015-sticky-regex": "^6.22.0",
        "babel-plugin-transform-es2015-template-literals": "^6.22.0",
        "babel-plugin-transform-es2015-typeof-symbol": "^6.23.0",
        "babel-plugin-transform-es2015-unicode-regex": "^6.22.0",
        "babel-plugin-transform-exponentiation-operator": "^6.22.0",
        "babel-plugin-transform-regenerator": "^6.22.0",
        "browserslist": "^3.2.6",
        "invariant": "^2.2.2",
        "semver": "^5.3.0"
      }
    },
    "babel-preset-es2015": {
      "version": "6.24.1",
      "resolved": "https://registry.npmjs.org/babel-preset-es2015/-/babel-preset-es2015-6.24.1.tgz",
      "integrity": "sha1-1EBQ1rwsn+6nAqrzjXJ6AhBTiTk=",
      "requires": {
        "babel-plugin-check-es2015-constants": "^6.22.0",
        "babel-plugin-transform-es2015-arrow-functions": "^6.22.0",
        "babel-plugin-transform-es2015-block-scoped-functions": "^6.22.0",
        "babel-plugin-transform-es2015-block-scoping": "^6.24.1",
        "babel-plugin-transform-es2015-classes": "^6.24.1",
        "babel-plugin-transform-es2015-computed-properties": "^6.24.1",
        "babel-plugin-transform-es2015-destructuring": "^6.22.0",
        "babel-plugin-transform-es2015-duplicate-keys": "^6.24.1",
        "babel-plugin-transform-es2015-for-of": "^6.22.0",
        "babel-plugin-transform-es2015-function-name": "^6.24.1",
        "babel-plugin-transform-es2015-literals": "^6.22.0",
        "babel-plugin-transform-es2015-modules-amd": "^6.24.1",
        "babel-plugin-transform-es2015-modules-commonjs": "^6.24.1",
        "babel-plugin-transform-es2015-modules-systemjs": "^6.24.1",
        "babel-plugin-transform-es2015-modules-umd": "^6.24.1",
        "babel-plugin-transform-es2015-object-super": "^6.24.1",
        "babel-plugin-transform-es2015-parameters": "^6.24.1",
        "babel-plugin-transform-es2015-shorthand-properties": "^6.24.1",
        "babel-plugin-transform-es2015-spread": "^6.22.0",
        "babel-plugin-transform-es2015-sticky-regex": "^6.24.1",
        "babel-plugin-transform-es2015-template-literals": "^6.22.0",
        "babel-plugin-transform-es2015-typeof-symbol": "^6.22.0",
        "babel-plugin-transform-es2015-unicode-regex": "^6.24.1",
        "babel-plugin-transform-regenerator": "^6.24.1"
      }
    },
    "babel-preset-jest": {
      "version": "22.4.4",
      "resolved": "https://registry.npmjs.org/babel-preset-jest/-/babel-preset-jest-22.4.4.tgz",
      "integrity": "sha512-+dxMtOFwnSYWfum0NaEc0O03oSdwBsjx4tMSChRDPGwu/4wSY6Q6ANW3wkjKpJzzguaovRs/DODcT4hbSN8yiA==",
      "dev": true,
      "requires": {
        "babel-plugin-jest-hoist": "^22.4.4",
        "babel-plugin-syntax-object-rest-spread": "^6.13.0"
      }
    },
    "babel-register": {
      "version": "6.26.0",
      "resolved": "https://registry.npmjs.org/babel-register/-/babel-register-6.26.0.tgz",
      "integrity": "sha1-btAhFz4vy0htestFxgCahW9kcHE=",
      "requires": {
        "babel-core": "^6.26.0",
        "babel-runtime": "^6.26.0",
        "core-js": "^2.5.0",
        "home-or-tmp": "^2.0.0",
        "lodash": "^4.17.4",
        "mkdirp": "^0.5.1",
        "source-map-support": "^0.4.15"
      }
    },
    "babel-runtime": {
      "version": "6.26.0",
      "resolved": "https://registry.npmjs.org/babel-runtime/-/babel-runtime-6.26.0.tgz",
      "integrity": "sha1-llxwWGaOgrVde/4E/yM3vItWR/4=",
      "requires": {
        "core-js": "^2.4.0",
        "regenerator-runtime": "^0.11.0"
      }
    },
    "babel-template": {
      "version": "6.26.0",
      "resolved": "https://registry.npmjs.org/babel-template/-/babel-template-6.26.0.tgz",
      "integrity": "sha1-3gPi0WOWsGn0bdn/+FIfsaDjXgI=",
      "requires": {
        "babel-runtime": "^6.26.0",
        "babel-traverse": "^6.26.0",
        "babel-types": "^6.26.0",
        "babylon": "^6.18.0",
        "lodash": "^4.17.4"
      }
    },
    "babel-traverse": {
      "version": "6.26.0",
      "resolved": "https://registry.npmjs.org/babel-traverse/-/babel-traverse-6.26.0.tgz",
      "integrity": "sha1-RqnL1+3MYsjlwGTi0tjQ9ANXZu4=",
      "requires": {
        "babel-code-frame": "^6.26.0",
        "babel-messages": "^6.23.0",
        "babel-runtime": "^6.26.0",
        "babel-types": "^6.26.0",
        "babylon": "^6.18.0",
        "debug": "^2.6.8",
        "globals": "^9.18.0",
        "invariant": "^2.2.2",
        "lodash": "^4.17.4"
      }
    },
    "babel-types": {
      "version": "6.26.0",
      "resolved": "https://registry.npmjs.org/babel-types/-/babel-types-6.26.0.tgz",
      "integrity": "sha1-o7Bz+Uq0nrb6Vc1lInozQ4BjJJc=",
      "requires": {
        "babel-runtime": "^6.26.0",
        "esutils": "^2.0.2",
        "lodash": "^4.17.4",
        "to-fast-properties": "^1.0.3"
      }
    },
    "babelify": {
      "version": "7.3.0",
      "resolved": "https://registry.npmjs.org/babelify/-/babelify-7.3.0.tgz",
      "integrity": "sha1-qlau3nBn/XvVSWZu4W3ChQh+iOU=",
      "requires": {
        "babel-core": "^6.0.14",
        "object-assign": "^4.0.0"
      }
    },
    "babylon": {
      "version": "6.18.0",
      "resolved": "https://registry.npmjs.org/babylon/-/babylon-6.18.0.tgz",
      "integrity": "sha512-q/UEjfGJ2Cm3oKV71DJz9d25TPnq5rhBVL2Q4fA5wcC3jcrdn7+SssEybFIxwAvvP+YCsCYNKughoF33GxgycQ=="
    },
    "backoff": {
      "version": "2.5.0",
      "resolved": "https://registry.npmjs.org/backoff/-/backoff-2.5.0.tgz",
      "integrity": "sha1-9hbtqdPktmuMp/ynn2lXIsX44m8=",
      "requires": {
        "precond": "0.2"
      }
    },
    "balanced-match": {
      "version": "1.0.0",
      "resolved": "https://registry.npmjs.org/balanced-match/-/balanced-match-1.0.0.tgz",
      "integrity": "sha1-ibTRmasr7kneFk6gK4nORi1xt2c="
    },
    "base": {
      "version": "0.11.2",
      "resolved": "https://registry.npmjs.org/base/-/base-0.11.2.tgz",
      "integrity": "sha512-5T6P4xPgpp0YDFvSWwEZ4NoE3aM4QBQXDzmVbraCkFj8zHM+mba8SyqB5DbZWyR7mYHo6Y7BdQo3MoA4m0TeQg==",
      "dev": true,
      "requires": {
        "cache-base": "^1.0.1",
        "class-utils": "^0.3.5",
        "component-emitter": "^1.2.1",
        "define-property": "^1.0.0",
        "isobject": "^3.0.1",
        "mixin-deep": "^1.2.0",
        "pascalcase": "^0.1.1"
      },
      "dependencies": {
        "define-property": {
          "version": "1.0.0",
          "resolved": "https://registry.npmjs.org/define-property/-/define-property-1.0.0.tgz",
          "integrity": "sha1-dp66rz9KY6rTr56NMEybvnm/sOY=",
          "dev": true,
          "requires": {
            "is-descriptor": "^1.0.0"
          }
        },
        "is-accessor-descriptor": {
          "version": "1.0.0",
          "resolved": "https://registry.npmjs.org/is-accessor-descriptor/-/is-accessor-descriptor-1.0.0.tgz",
          "integrity": "sha512-m5hnHTkcVsPfqx3AKlyttIPb7J+XykHvJP2B9bZDjlhLIoEq4XoK64Vg7boZlVWYK6LUY94dYPEE7Lh0ZkZKcQ==",
          "dev": true,
          "requires": {
            "kind-of": "^6.0.0"
          }
        },
        "is-data-descriptor": {
          "version": "1.0.0",
          "resolved": "https://registry.npmjs.org/is-data-descriptor/-/is-data-descriptor-1.0.0.tgz",
          "integrity": "sha512-jbRXy1FmtAoCjQkVmIVYwuuqDFUbaOeDjmed1tOGPrsMhtJA4rD9tkgA0F1qJ3gRFRXcHYVkdeaP50Q5rE/jLQ==",
          "dev": true,
          "requires": {
            "kind-of": "^6.0.0"
          }
        },
        "is-descriptor": {
          "version": "1.0.2",
          "resolved": "https://registry.npmjs.org/is-descriptor/-/is-descriptor-1.0.2.tgz",
          "integrity": "sha512-2eis5WqQGV7peooDyLmNEPUrps9+SXX5c9pL3xEB+4e9HnGuDa7mB7kHxHw4CbqS9k1T2hOH3miL8n8WtiYVtg==",
          "dev": true,
          "requires": {
            "is-accessor-descriptor": "^1.0.0",
            "is-data-descriptor": "^1.0.0",
            "kind-of": "^6.0.2"
          }
        },
        "isobject": {
          "version": "3.0.1",
          "resolved": "https://registry.npmjs.org/isobject/-/isobject-3.0.1.tgz",
          "integrity": "sha1-TkMekrEalzFjaqH5yNHMvP2reN8=",
          "dev": true
        },
        "kind-of": {
          "version": "6.0.2",
          "resolved": "https://registry.npmjs.org/kind-of/-/kind-of-6.0.2.tgz",
          "integrity": "sha512-s5kLOcnH0XqDO+FvuaLX8DDjZ18CGFk7VygH40QoKPUQhW4e2rvM0rwUq0t8IQDOwYSeLK01U90OjzBTme2QqA==",
          "dev": true
        }
      }
    },
    "base-x": {
      "version": "1.1.0",
      "resolved": "https://registry.npmjs.org/base-x/-/base-x-1.1.0.tgz",
      "integrity": "sha1-QtPXF0dPnqAiB/bRqh9CaRPut6w="
    },
    "base64-js": {
      "version": "1.3.0",
      "resolved": "https://registry.npmjs.org/base64-js/-/base64-js-1.3.0.tgz",
      "integrity": "sha512-ccav/yGvoa80BQDljCxsmmQ3Xvx60/UpBIij5QN21W3wBi/hhIC9OoO+KLpu9IJTS9j4DRVJ3aDDF9cMSoa2lw=="
    },
    "bcrypt-pbkdf": {
      "version": "1.0.2",
      "resolved": "https://registry.npmjs.org/bcrypt-pbkdf/-/bcrypt-pbkdf-1.0.2.tgz",
      "integrity": "sha1-pDAdOJtqQ/m2f/PKEaP2Y342Dp4=",
      "requires": {
        "tweetnacl": "^0.14.3"
      },
      "dependencies": {
        "tweetnacl": {
          "version": "0.14.5",
          "resolved": "https://registry.npmjs.org/tweetnacl/-/tweetnacl-0.14.5.tgz",
          "integrity": "sha1-WuaBd/GS1EViadEIr6k/+HQ/T2Q="
        }
      }
    },
    "bindings": {
      "version": "1.5.0",
      "resolved": "https://registry.npmjs.org/bindings/-/bindings-1.5.0.tgz",
      "integrity": "sha512-p2q/t/mhvuOj/UeLlV6566GD/guowlr0hHxClI0W9m7MWYkL1F0hLo+0Aexs9HSPCtR1SXQ0TD3MMKrXZajbiQ==",
      "requires": {
        "file-uri-to-path": "1.0.0"
      }
    },
    "bip39": {
      "version": "2.5.0",
      "resolved": "https://registry.npmjs.org/bip39/-/bip39-2.5.0.tgz",
      "integrity": "sha512-xwIx/8JKoT2+IPJpFEfXoWdYwP7UVAoUxxLNfGCfVowaJE7yg1Y5B1BVPqlUNsBq5/nGwmFkwRJ8xDW4sX8OdA==",
      "requires": {
        "create-hash": "^1.1.0",
        "pbkdf2": "^3.0.9",
        "randombytes": "^2.0.1",
        "safe-buffer": "^5.0.1",
        "unorm": "^1.3.3"
      }
    },
    "bip66": {
      "version": "1.1.5",
      "resolved": "https://registry.npmjs.org/bip66/-/bip66-1.1.5.tgz",
      "integrity": "sha1-AfqHSHhcpwlV1QESF9GzE5lpyiI=",
      "requires": {
        "safe-buffer": "^5.0.1"
      }
    },
    "bluebird": {
      "version": "3.5.3",
      "resolved": "https://registry.npmjs.org/bluebird/-/bluebird-3.5.3.tgz",
      "integrity": "sha512-/qKPUQlaW1OyR51WeCPBvRnAlnZFUJkCSG5HzGnuIqhgyJtF+T94lFnn33eiazjRm2LAHVy2guNnaq48X9SJuw=="
    },
    "bn.js": {
      "version": "4.11.8",
      "resolved": "https://registry.npmjs.org/bn.js/-/bn.js-4.11.8.tgz",
      "integrity": "sha512-ItfYfPLkWHUjckQCk8xC+LwxgK8NYcXywGigJgSwOP8Y2iyWT4f2vsZnoOXTTbo+o5yXmIUJ4gn5538SO5S3gA=="
    },
    "brace-expansion": {
      "version": "1.1.11",
      "resolved": "https://registry.npmjs.org/brace-expansion/-/brace-expansion-1.1.11.tgz",
      "integrity": "sha512-iCuPHDFgrHX7H2vEI/5xpz07zSHB00TpugqhmYtVmMO6518mCuRMoOYFldEBl0g187ufozdaHgWKcYFb61qGiA==",
      "requires": {
        "balanced-match": "^1.0.0",
        "concat-map": "0.0.1"
      }
    },
    "braces": {
      "version": "1.8.5",
      "resolved": "https://registry.npmjs.org/braces/-/braces-1.8.5.tgz",
      "integrity": "sha1-uneWLhLf+WnWt2cR6RS3N4V79qc=",
      "dev": true,
      "requires": {
        "expand-range": "^1.8.1",
        "preserve": "^0.2.0",
        "repeat-element": "^1.1.2"
      }
    },
    "brorand": {
      "version": "1.1.0",
      "resolved": "https://registry.npmjs.org/brorand/-/brorand-1.1.0.tgz",
      "integrity": "sha1-EsJe/kCkXjwyPrhnWgoM5XsiNx8="
    },
    "browser-passworder": {
      "version": "2.0.3",
      "resolved": "https://registry.npmjs.org/browser-passworder/-/browser-passworder-2.0.3.tgz",
      "integrity": "sha1-b90gguUWoXbtvLPc7gt/n85PeRc=",
      "requires": {
        "browserify-unibabel": "^3.0.0"
      }
    },
    "browser-process-hrtime": {
      "version": "0.1.3",
      "resolved": "https://registry.npmjs.org/browser-process-hrtime/-/browser-process-hrtime-0.1.3.tgz",
      "integrity": "sha512-bRFnI4NnjO6cnyLmOV/7PVoDEMJChlcfN0z4s1YMBY989/SvlfMI1lgCnkFUs53e9gQF+w7qu7XdllSTiSl8Aw==",
      "dev": true
    },
    "browser-resolve": {
      "version": "1.11.3",
      "resolved": "https://registry.npmjs.org/browser-resolve/-/browser-resolve-1.11.3.tgz",
      "integrity": "sha512-exDi1BYWB/6raKHmDTCicQfTkqwN5fioMFV4j8BsfMU4R2DK/QfZfK7kOVkmWCNANf0snkBzqGqAJBao9gZMdQ==",
      "dev": true,
      "requires": {
        "resolve": "1.1.7"
      },
      "dependencies": {
        "resolve": {
          "version": "1.1.7",
          "resolved": "https://registry.npmjs.org/resolve/-/resolve-1.1.7.tgz",
          "integrity": "sha1-IDEU2CrSxe2ejgQRs5ModeiJ6Xs=",
          "dev": true
        }
      }
    },
    "browserify-aes": {
      "version": "1.2.0",
      "resolved": "https://registry.npmjs.org/browserify-aes/-/browserify-aes-1.2.0.tgz",
      "integrity": "sha512-+7CHXqGuspUn/Sl5aO7Ea0xWGAtETPXNSAjHo48JfLdPWcMng33Xe4znFvQweqc/uzk5zSOI3H52CYnjCfb5hA==",
      "requires": {
        "buffer-xor": "^1.0.3",
        "cipher-base": "^1.0.0",
        "create-hash": "^1.1.0",
        "evp_bytestokey": "^1.0.3",
        "inherits": "^2.0.1",
        "safe-buffer": "^5.0.1"
      }
    },
    "browserify-sha3": {
      "version": "0.0.4",
      "resolved": "https://registry.npmjs.org/browserify-sha3/-/browserify-sha3-0.0.4.tgz",
      "integrity": "sha1-CGxHuMgjFsnUcCLCYYWVRXbdjiY=",
      "requires": {
        "js-sha3": "^0.6.1",
        "safe-buffer": "^5.1.1"
      }
    },
    "browserify-unibabel": {
      "version": "3.0.0",
      "resolved": "https://registry.npmjs.org/browserify-unibabel/-/browserify-unibabel-3.0.0.tgz",
      "integrity": "sha1-WmuPD3BM44jTkn30czfiWDD3Hdo="
    },
    "browserslist": {
      "version": "3.2.8",
      "resolved": "https://registry.npmjs.org/browserslist/-/browserslist-3.2.8.tgz",
      "integrity": "sha512-WHVocJYavUwVgVViC0ORikPHQquXwVh939TaelZ4WDqpWgTX/FsGhl/+P4qBUAGcRvtOgDgC+xftNWWp2RUTAQ==",
      "requires": {
        "caniuse-lite": "^1.0.30000844",
        "electron-to-chromium": "^1.3.47"
      }
    },
    "bs-logger": {
      "version": "0.2.6",
      "resolved": "https://registry.npmjs.org/bs-logger/-/bs-logger-0.2.6.tgz",
      "integrity": "sha512-pd8DCoxmbgc7hyPKOvxtqNcjYoOsABPQdcCUjGp3d42VR2CX1ORhk2A87oqqu5R1kk+76nsxZupkmyd+MVtCog==",
      "dev": true,
      "requires": {
        "fast-json-stable-stringify": "2.x"
      }
    },
    "bs58": {
      "version": "3.1.0",
      "resolved": "https://registry.npmjs.org/bs58/-/bs58-3.1.0.tgz",
      "integrity": "sha1-1MJjiL9IBMrHFBQbGUWqR+XrJI4=",
      "requires": {
        "base-x": "^1.1.0"
      }
    },
    "bs58check": {
      "version": "1.3.4",
      "resolved": "https://registry.npmjs.org/bs58check/-/bs58check-1.3.4.tgz",
      "integrity": "sha1-xSVABzdJEXcU+gQsMEfrj5FRy/g=",
      "requires": {
        "bs58": "^3.1.0",
        "create-hash": "^1.1.0"
      }
    },
    "bser": {
      "version": "2.0.0",
      "resolved": "https://registry.npmjs.org/bser/-/bser-2.0.0.tgz",
      "integrity": "sha1-mseNPtXZFYBP2HrLFYvHlxR6Fxk=",
      "dev": true,
      "requires": {
        "node-int64": "^0.4.0"
      }
    },
    "buffer": {
      "version": "5.2.1",
      "resolved": "https://registry.npmjs.org/buffer/-/buffer-5.2.1.tgz",
      "integrity": "sha512-c+Ko0loDaFfuPWiL02ls9Xd3GO3cPVmUobQ6t3rXNUk304u6hGq+8N/kFi+QEIKhzK3uwolVhLzszmfLmMLnqg==",
      "requires": {
        "base64-js": "^1.0.2",
        "ieee754": "^1.1.4"
      }
    },
    "buffer-from": {
      "version": "1.1.1",
      "resolved": "https://registry.npmjs.org/buffer-from/-/buffer-from-1.1.1.tgz",
      "integrity": "sha512-MQcXEUbCKtEo7bhqEs6560Hyd4XaovZlO/k9V3hjVUF/zwW7KBVdSK4gIt/bzwS9MbR5qob+F5jusZsb0YQK2A=="
    },
    "buffer-xor": {
      "version": "1.0.3",
      "resolved": "https://registry.npmjs.org/buffer-xor/-/buffer-xor-1.0.3.tgz",
      "integrity": "sha1-JuYe0UIvtw3ULm42cp7VHYVf6Nk="
    },
    "builtin-modules": {
      "version": "1.1.1",
      "resolved": "https://registry.npmjs.org/builtin-modules/-/builtin-modules-1.1.1.tgz",
      "integrity": "sha1-Jw8HbFpywC9bZaR9+Uxf46J4iS8=",
      "dev": true
    },
    "cache-base": {
      "version": "1.0.1",
      "resolved": "https://registry.npmjs.org/cache-base/-/cache-base-1.0.1.tgz",
      "integrity": "sha512-AKcdTnFSWATd5/GCPRxr2ChwIJ85CeyrEyjRHlKxQ56d4XJMGym0uAiKn0xbLOGOl3+yRpOTi484dVCEc5AUzQ==",
      "dev": true,
      "requires": {
        "collection-visit": "^1.0.0",
        "component-emitter": "^1.2.1",
        "get-value": "^2.0.6",
        "has-value": "^1.0.0",
        "isobject": "^3.0.1",
        "set-value": "^2.0.0",
        "to-object-path": "^0.3.0",
        "union-value": "^1.0.0",
        "unset-value": "^1.0.0"
      },
      "dependencies": {
        "isobject": {
          "version": "3.0.1",
          "resolved": "https://registry.npmjs.org/isobject/-/isobject-3.0.1.tgz",
          "integrity": "sha1-TkMekrEalzFjaqH5yNHMvP2reN8=",
          "dev": true
        }
      }
    },
    "callsites": {
      "version": "2.0.0",
      "resolved": "https://registry.npmjs.org/callsites/-/callsites-2.0.0.tgz",
      "integrity": "sha1-BuuE8A7qQT2oav/vrL/7Ngk7PFA=",
      "dev": true
    },
    "camelcase": {
      "version": "4.1.0",
      "resolved": "https://registry.npmjs.org/camelcase/-/camelcase-4.1.0.tgz",
      "integrity": "sha1-1UVjW+HjPFQmScaRc+Xeas+uNN0=",
      "dev": true
    },
    "caniuse-lite": {
      "version": "1.0.30000951",
      "resolved": "https://registry.npmjs.org/caniuse-lite/-/caniuse-lite-1.0.30000951.tgz",
      "integrity": "sha512-eRhP+nQ6YUkIcNQ6hnvdhMkdc7n3zadog0KXNRxAZTT2kHjUb1yGn71OrPhSn8MOvlX97g5CR97kGVj8fMsXWg=="
    },
    "capture-exit": {
      "version": "1.2.0",
      "resolved": "https://registry.npmjs.org/capture-exit/-/capture-exit-1.2.0.tgz",
      "integrity": "sha1-HF/MSJ/QqwDU8ax64QcuMXP7q28=",
      "dev": true,
      "requires": {
        "rsvp": "^3.3.3"
      }
    },
    "caseless": {
      "version": "0.12.0",
      "resolved": "https://registry.npmjs.org/caseless/-/caseless-0.12.0.tgz",
      "integrity": "sha1-G2gcIf+EAzyCZUMJBolCDRhxUdw="
    },
    "chalk": {
      "version": "1.1.3",
      "resolved": "https://registry.npmjs.org/chalk/-/chalk-1.1.3.tgz",
      "integrity": "sha1-qBFcVeSnAv5NFQq9OHKCKn4J/Jg=",
      "requires": {
        "ansi-styles": "^2.2.1",
        "escape-string-regexp": "^1.0.2",
        "has-ansi": "^2.0.0",
        "strip-ansi": "^3.0.0",
        "supports-color": "^2.0.0"
      }
    },
    "checkpoint-store": {
      "version": "1.1.0",
      "resolved": "https://registry.npmjs.org/checkpoint-store/-/checkpoint-store-1.1.0.tgz",
      "integrity": "sha1-BOTLUWuRQziTWB5tRgGnjpVS6gY=",
      "requires": {
        "functional-red-black-tree": "^1.0.1"
      }
    },
    "ci-info": {
      "version": "1.6.0",
      "resolved": "https://registry.npmjs.org/ci-info/-/ci-info-1.6.0.tgz",
      "integrity": "sha512-vsGdkwSCDpWmP80ncATX7iea5DWQemg1UgCW5J8tqjU3lYw4FBYuj89J0CTVomA7BEfvSZd84GmHko+MxFQU2A==",
      "dev": true
    },
    "cipher-base": {
      "version": "1.0.4",
      "resolved": "https://registry.npmjs.org/cipher-base/-/cipher-base-1.0.4.tgz",
      "integrity": "sha512-Kkht5ye6ZGmwv40uUDZztayT2ThLQGfnj/T71N/XzeZeo3nf8foyW7zGTsPYkEya3m5f3cAypH+qe7YOrM1U2Q==",
      "requires": {
        "inherits": "^2.0.1",
        "safe-buffer": "^5.0.1"
      }
    },
    "class-utils": {
      "version": "0.3.6",
      "resolved": "https://registry.npmjs.org/class-utils/-/class-utils-0.3.6.tgz",
      "integrity": "sha512-qOhPa/Fj7s6TY8H8esGu5QNpMMQxz79h+urzrNYN6mn+9BnxlDGf5QZ+XeCDsxSjPqsSR56XOZOJmpeurnLMeg==",
      "dev": true,
      "requires": {
        "arr-union": "^3.1.0",
        "define-property": "^0.2.5",
        "isobject": "^3.0.0",
        "static-extend": "^0.1.1"
      },
      "dependencies": {
        "define-property": {
          "version": "0.2.5",
          "resolved": "https://registry.npmjs.org/define-property/-/define-property-0.2.5.tgz",
          "integrity": "sha1-w1se+RjsPJkPmlvFe+BKrOxcgRY=",
          "dev": true,
          "requires": {
            "is-descriptor": "^0.1.0"
          }
        },
        "isobject": {
          "version": "3.0.1",
          "resolved": "https://registry.npmjs.org/isobject/-/isobject-3.0.1.tgz",
          "integrity": "sha1-TkMekrEalzFjaqH5yNHMvP2reN8=",
          "dev": true
        }
      }
    },
    "cli-cursor": {
      "version": "1.0.2",
      "resolved": "https://registry.npmjs.org/cli-cursor/-/cli-cursor-1.0.2.tgz",
      "integrity": "sha1-ZNo/fValRBLll5S9Ytw1KV6PKYc=",
      "dev": true,
      "requires": {
        "restore-cursor": "^1.0.1"
      }
    },
    "cli-spinners": {
      "version": "0.1.2",
      "resolved": "https://registry.npmjs.org/cli-spinners/-/cli-spinners-0.1.2.tgz",
      "integrity": "sha1-u3ZNiOGF+54eaiofGXcjGPYF4xw=",
      "dev": true
    },
    "cli-truncate": {
      "version": "0.2.1",
      "resolved": "https://registry.npmjs.org/cli-truncate/-/cli-truncate-0.2.1.tgz",
      "integrity": "sha1-nxXPuwcFAFNpIWxiasfQWrkN1XQ=",
      "dev": true,
      "requires": {
        "slice-ansi": "0.0.4",
        "string-width": "^1.0.1"
      },
      "dependencies": {
        "is-fullwidth-code-point": {
          "version": "1.0.0",
          "resolved": "https://registry.npmjs.org/is-fullwidth-code-point/-/is-fullwidth-code-point-1.0.0.tgz",
          "integrity": "sha1-754xOG8DGn8NZDr4L95QxFfvAMs=",
          "dev": true,
          "requires": {
            "number-is-nan": "^1.0.0"
          }
        },
        "string-width": {
          "version": "1.0.2",
          "resolved": "https://registry.npmjs.org/string-width/-/string-width-1.0.2.tgz",
          "integrity": "sha1-EYvfW4zcUaKn5w0hHgfisLmxB9M=",
          "dev": true,
          "requires": {
            "code-point-at": "^1.0.0",
            "is-fullwidth-code-point": "^1.0.0",
            "strip-ansi": "^3.0.0"
          }
        }
      }
    },
    "cliui": {
      "version": "4.1.0",
      "resolved": "https://registry.npmjs.org/cliui/-/cliui-4.1.0.tgz",
      "integrity": "sha512-4FG+RSG9DL7uEwRUZXZn3SS34DiDPfzP0VOiEwtUWlE+AR2EIg+hSyvrIgUUfhdgR/UkAeW2QHgeP+hWrXs7jQ==",
      "dev": true,
      "requires": {
        "string-width": "^2.1.1",
        "strip-ansi": "^4.0.0",
        "wrap-ansi": "^2.0.0"
      },
      "dependencies": {
        "ansi-regex": {
          "version": "3.0.0",
          "resolved": "https://registry.npmjs.org/ansi-regex/-/ansi-regex-3.0.0.tgz",
          "integrity": "sha1-7QMXwyIGT3lGbAKWa922Bas32Zg=",
          "dev": true
        },
        "strip-ansi": {
          "version": "4.0.0",
          "resolved": "https://registry.npmjs.org/strip-ansi/-/strip-ansi-4.0.0.tgz",
          "integrity": "sha1-qEeQIusaw2iocTibY1JixQXuNo8=",
          "dev": true,
          "requires": {
            "ansi-regex": "^3.0.0"
          }
        }
      }
    },
    "clone": {
      "version": "2.1.2",
      "resolved": "https://registry.npmjs.org/clone/-/clone-2.1.2.tgz",
      "integrity": "sha1-G39Ln1kfHo+DZwQBYANFoCiHQ18="
    },
    "co": {
      "version": "4.6.0",
      "resolved": "https://registry.npmjs.org/co/-/co-4.6.0.tgz",
      "integrity": "sha1-bqa989hTrlTMuOR7+gvz+QMfsYQ=",
      "dev": true
    },
    "code-point-at": {
      "version": "1.1.0",
      "resolved": "https://registry.npmjs.org/code-point-at/-/code-point-at-1.1.0.tgz",
      "integrity": "sha1-DQcLTQQ6W+ozovGkDi7bPZpMz3c=",
      "dev": true
    },
    "coinstring": {
      "version": "2.3.0",
      "resolved": "https://registry.npmjs.org/coinstring/-/coinstring-2.3.0.tgz",
      "integrity": "sha1-zbYzY6lhUCQEolr7gsLibV/2J6Q=",
      "requires": {
        "bs58": "^2.0.1",
        "create-hash": "^1.1.1"
      },
      "dependencies": {
        "bs58": {
          "version": "2.0.1",
          "resolved": "https://registry.npmjs.org/bs58/-/bs58-2.0.1.tgz",
          "integrity": "sha1-VZCNWPGYKrogCPob7Y+RmYopv40="
        }
      }
    },
    "collection-visit": {
      "version": "1.0.0",
      "resolved": "https://registry.npmjs.org/collection-visit/-/collection-visit-1.0.0.tgz",
      "integrity": "sha1-S8A3PBZLwykbTTaMgpzxqApZ3KA=",
      "dev": true,
      "requires": {
        "map-visit": "^1.0.0",
        "object-visit": "^1.0.0"
      }
    },
    "color-convert": {
      "version": "1.9.3",
      "resolved": "https://registry.npmjs.org/color-convert/-/color-convert-1.9.3.tgz",
      "integrity": "sha512-QfAUtd+vFdAtFQcC8CCyYt1fYWxSqAiK2cSD6zDB8N3cpsEBAvRxp9zOGg6G/SHHJYAT88/az/IuDGALsNVbGg==",
      "dev": true,
      "requires": {
        "color-name": "1.1.3"
      }
    },
    "color-name": {
      "version": "1.1.3",
      "resolved": "https://registry.npmjs.org/color-name/-/color-name-1.1.3.tgz",
      "integrity": "sha1-p9BVi9icQveV3UIyj3QIMcpTvCU=",
      "dev": true
    },
    "combined-stream": {
      "version": "1.0.7",
      "resolved": "https://registry.npmjs.org/combined-stream/-/combined-stream-1.0.7.tgz",
      "integrity": "sha512-brWl9y6vOB1xYPZcpZde3N9zDByXTosAeMDo4p1wzo6UMOX4vumB+TP1RZ76sfE6Md68Q0NJSrE/gbezd4Ul+w==",
      "requires": {
        "delayed-stream": "~1.0.0"
      }
    },
    "commander": {
      "version": "2.19.0",
      "resolved": "https://registry.npmjs.org/commander/-/commander-2.19.0.tgz",
      "integrity": "sha512-6tvAOO+D6OENvRAh524Dh9jcfKTYDQAqvqezbCW82xj5X0pSrcpxtvRKHLG0yBY6SD7PSDrJaj+0AiOcKVd1Xg==",
      "dev": true
    },
    "component-emitter": {
      "version": "1.2.1",
      "resolved": "https://registry.npmjs.org/component-emitter/-/component-emitter-1.2.1.tgz",
      "integrity": "sha1-E3kY1teCg/ffemt8WmPhQOaUJeY=",
      "dev": true
    },
    "concat-map": {
      "version": "0.0.1",
      "resolved": "https://registry.npmjs.org/concat-map/-/concat-map-0.0.1.tgz",
      "integrity": "sha1-2Klr13/Wjfd5OnMDajug1UBdR3s="
    },
    "concat-stream": {
      "version": "1.6.2",
      "resolved": "https://registry.npmjs.org/concat-stream/-/concat-stream-1.6.2.tgz",
      "integrity": "sha512-27HBghJxjiZtIk3Ycvn/4kbJk/1uZuJFfuPEns6LaEvpvG1f0hTea8lilrouyo9mVc2GWdcEZ8OLoGmSADlrCw==",
      "requires": {
        "buffer-from": "^1.0.0",
        "inherits": "^2.0.3",
        "readable-stream": "^2.2.2",
        "typedarray": "^0.0.6"
      }
    },
    "convert-source-map": {
      "version": "1.6.0",
      "resolved": "https://registry.npmjs.org/convert-source-map/-/convert-source-map-1.6.0.tgz",
      "integrity": "sha512-eFu7XigvxdZ1ETfbgPBohgyQ/Z++C0eEhTor0qRwBw9unw+L0/6V8wkSuGgzdThkiS5lSpdptOQPD8Ak40a+7A==",
      "requires": {
        "safe-buffer": "~5.1.1"
      }
    },
    "cookiejar": {
      "version": "2.1.2",
      "resolved": "https://registry.npmjs.org/cookiejar/-/cookiejar-2.1.2.tgz",
      "integrity": "sha512-Mw+adcfzPxcPeI+0WlvRrr/3lGVO0bD75SxX6811cxSh1Wbxx7xZBGK1eVtDf6si8rg2lhnUjsVLMFMfbRIuwA=="
    },
    "copy-descriptor": {
      "version": "0.1.1",
      "resolved": "https://registry.npmjs.org/copy-descriptor/-/copy-descriptor-0.1.1.tgz",
      "integrity": "sha1-Z29us8OZl8LuGsOpJP1hJHSPV40=",
      "dev": true
    },
    "core-js": {
      "version": "2.6.5",
      "resolved": "https://registry.npmjs.org/core-js/-/core-js-2.6.5.tgz",
      "integrity": "sha512-klh/kDpwX8hryYL14M9w/xei6vrv6sE8gTHDG7/T/+SEovB/G4ejwcfE/CBzO6Edsu+OETZMZ3wcX/EjUkrl5A=="
    },
    "core-util-is": {
      "version": "1.0.2",
      "resolved": "https://registry.npmjs.org/core-util-is/-/core-util-is-1.0.2.tgz",
      "integrity": "sha1-tf1UIgqivFq1eqtxQMlAdUUDwac="
    },
    "cosmiconfig": {
      "version": "4.0.0",
      "resolved": "https://registry.npmjs.org/cosmiconfig/-/cosmiconfig-4.0.0.tgz",
      "integrity": "sha512-6e5vDdrXZD+t5v0L8CrurPeybg4Fmf+FCSYxXKYVAqLUtyCSbuyqE059d0kDthTNRzKVjL7QMgNpEUlsoYH3iQ==",
      "dev": true,
      "requires": {
        "is-directory": "^0.3.1",
        "js-yaml": "^3.9.0",
        "parse-json": "^4.0.0",
        "require-from-string": "^2.0.1"
      },
      "dependencies": {
        "parse-json": {
          "version": "4.0.0",
          "resolved": "https://registry.npmjs.org/parse-json/-/parse-json-4.0.0.tgz",
          "integrity": "sha1-vjX1Qlvh9/bHRxhPmKeIy5lHfuA=",
          "dev": true,
          "requires": {
            "error-ex": "^1.3.1",
            "json-parse-better-errors": "^1.0.1"
          }
        }
      }
    },
    "create-hash": {
      "version": "1.2.0",
      "resolved": "https://registry.npmjs.org/create-hash/-/create-hash-1.2.0.tgz",
      "integrity": "sha512-z00bCGNHDG8mHAkP7CtT1qVu+bFQUPjYq/4Iv3C3kWjTFV10zIjfSoeqXo9Asws8gwSHDGj/hl2u4OGIjapeCg==",
      "requires": {
        "cipher-base": "^1.0.1",
        "inherits": "^2.0.1",
        "md5.js": "^1.3.4",
        "ripemd160": "^2.0.1",
        "sha.js": "^2.4.0"
      }
    },
    "create-hmac": {
      "version": "1.1.7",
      "resolved": "https://registry.npmjs.org/create-hmac/-/create-hmac-1.1.7.tgz",
      "integrity": "sha512-MJG9liiZ+ogc4TzUwuvbER1JRdgvUFSB5+VR/g5h82fGaIRWMWddtKBHi7/sVhfjQZ6SehlyhvQYrcYkaUIpLg==",
      "requires": {
        "cipher-base": "^1.0.3",
        "create-hash": "^1.1.0",
        "inherits": "^2.0.1",
        "ripemd160": "^2.0.0",
        "safe-buffer": "^5.0.1",
        "sha.js": "^2.4.8"
      }
    },
    "cross-fetch": {
      "version": "2.2.3",
      "resolved": "https://registry.npmjs.org/cross-fetch/-/cross-fetch-2.2.3.tgz",
      "integrity": "sha512-PrWWNH3yL2NYIb/7WF/5vFG3DCQiXDOVf8k3ijatbrtnwNuhMWLC7YF7uqf53tbTFDzHIUD8oITw4Bxt8ST3Nw==",
      "requires": {
        "node-fetch": "2.1.2",
        "whatwg-fetch": "2.0.4"
      }
    },
    "cross-spawn": {
      "version": "5.1.0",
      "resolved": "https://registry.npmjs.org/cross-spawn/-/cross-spawn-5.1.0.tgz",
      "integrity": "sha1-6L0O/uWPz/b4+UUQoKVUu/ojVEk=",
      "dev": true,
      "requires": {
        "lru-cache": "^4.0.1",
        "shebang-command": "^1.2.0",
        "which": "^1.2.9"
      }
    },
    "crypto-js": {
      "version": "3.1.8",
      "resolved": "https://registry.npmjs.org/crypto-js/-/crypto-js-3.1.8.tgz",
      "integrity": "sha1-cV8HC/YBTyrpkqmLOSkli3E/CNU="
    },
    "cssom": {
      "version": "0.3.6",
      "resolved": "https://registry.npmjs.org/cssom/-/cssom-0.3.6.tgz",
      "integrity": "sha512-DtUeseGk9/GBW0hl0vVPpU22iHL6YB5BUX7ml1hB+GMpo0NX5G4voX3kdWiMSEguFtcW3Vh3djqNF4aIe6ne0A==",
      "dev": true
    },
    "cssstyle": {
      "version": "0.3.1",
      "resolved": "https://registry.npmjs.org/cssstyle/-/cssstyle-0.3.1.tgz",
      "integrity": "sha512-tNvaxM5blOnxanyxI6panOsnfiyLRj3HV4qjqqS45WPNS1usdYWRUQjqTEEELK73lpeP/1KoIGYUwrBn/VcECA==",
      "dev": true,
      "requires": {
        "cssom": "0.3.x"
      }
    },
    "dashdash": {
      "version": "1.14.1",
      "resolved": "https://registry.npmjs.org/dashdash/-/dashdash-1.14.1.tgz",
      "integrity": "sha1-hTz6D3y+L+1d4gMmuN1YEDX24vA=",
      "requires": {
        "assert-plus": "^1.0.0"
      }
    },
    "data-urls": {
      "version": "1.1.0",
      "resolved": "https://registry.npmjs.org/data-urls/-/data-urls-1.1.0.tgz",
      "integrity": "sha512-YTWYI9se1P55u58gL5GkQHW4P6VJBJ5iBT+B5a7i2Tjadhv52paJG0qHX4A0OR6/t52odI64KP2YvFpkDOi3eQ==",
      "dev": true,
      "requires": {
        "abab": "^2.0.0",
        "whatwg-mimetype": "^2.2.0",
        "whatwg-url": "^7.0.0"
      },
      "dependencies": {
        "abab": {
          "version": "2.0.0",
          "resolved": "https://registry.npmjs.org/abab/-/abab-2.0.0.tgz",
          "integrity": "sha512-sY5AXXVZv4Y1VACTtR11UJCPHHudgY5i26Qj5TypE6DKlIApbwb5uqhXcJ5UUGbvZNRh7EeIoW+LrJumBsKp7w==",
          "dev": true
        },
        "whatwg-url": {
          "version": "7.0.0",
          "resolved": "https://registry.npmjs.org/whatwg-url/-/whatwg-url-7.0.0.tgz",
          "integrity": "sha512-37GeVSIJ3kn1JgKyjiYNmSLP1yzbpb29jdmwBSgkD9h40/hyrR/OifpVUndji3tmwGgD8qpw7iQu3RSbCrBpsQ==",
          "dev": true,
          "requires": {
            "lodash.sortby": "^4.7.0",
            "tr46": "^1.0.1",
            "webidl-conversions": "^4.0.2"
          }
        }
      }
    },
    "date-fns": {
      "version": "1.30.1",
      "resolved": "https://registry.npmjs.org/date-fns/-/date-fns-1.30.1.tgz",
      "integrity": "sha512-hBSVCvSmWC+QypYObzwGOd9wqdDpOt+0wl0KbU+R+uuZBS1jN8VsD1ss3irQDknRj5NvxiTF6oj/nDRnN/UQNw==",
      "dev": true
    },
    "debug": {
      "version": "2.6.9",
      "resolved": "https://registry.npmjs.org/debug/-/debug-2.6.9.tgz",
      "integrity": "sha512-bC7ElrdJaJnPbAP+1EotYvqZsb3ecl5wi6Bfi6BJTUcNowp6cvspg0jXznRTKDjm/E7AdgFBVeAPVMNcKGsHMA==",
      "requires": {
        "ms": "2.0.0"
      }
    },
    "decamelize": {
      "version": "1.2.0",
      "resolved": "https://registry.npmjs.org/decamelize/-/decamelize-1.2.0.tgz",
      "integrity": "sha1-9lNNFRSCabIDUue+4m9QH5oZEpA=",
      "dev": true
    },
    "decode-uri-component": {
      "version": "0.2.0",
      "resolved": "https://registry.npmjs.org/decode-uri-component/-/decode-uri-component-0.2.0.tgz",
      "integrity": "sha1-6zkTMzRYd1y4TNGh+uBiEGu4dUU=",
      "dev": true
    },
    "dedent": {
      "version": "0.7.0",
      "resolved": "https://registry.npmjs.org/dedent/-/dedent-0.7.0.tgz",
      "integrity": "sha1-JJXduvbrh0q7Dhvp3yLS5aVEMmw=",
      "dev": true
    },
    "deep-equal": {
      "version": "1.0.1",
      "resolved": "https://registry.npmjs.org/deep-equal/-/deep-equal-1.0.1.tgz",
      "integrity": "sha1-9dJgKStmDghO/0zbyfCK0yR0SLU="
    },
    "deep-is": {
      "version": "0.1.3",
      "resolved": "https://registry.npmjs.org/deep-is/-/deep-is-0.1.3.tgz",
      "integrity": "sha1-s2nW+128E+7PUk+RsHD+7cNXzzQ=",
      "dev": true
    },
    "default-require-extensions": {
      "version": "1.0.0",
      "resolved": "https://registry.npmjs.org/default-require-extensions/-/default-require-extensions-1.0.0.tgz",
      "integrity": "sha1-836hXT4T/9m0N9M+GnW1+5eHTLg=",
      "dev": true,
      "requires": {
        "strip-bom": "^2.0.0"
      }
    },
    "deferred-leveldown": {
      "version": "1.2.2",
      "resolved": "https://registry.npmjs.org/deferred-leveldown/-/deferred-leveldown-1.2.2.tgz",
      "integrity": "sha512-uukrWD2bguRtXilKt6cAWKyoXrTSMo5m7crUdLfWQmu8kIm88w3QZoUL+6nhpfKVmhHANER6Re3sKoNoZ3IKMA==",
      "requires": {
        "abstract-leveldown": "~2.6.0"
      }
    },
    "define-properties": {
      "version": "1.1.3",
      "resolved": "https://registry.npmjs.org/define-properties/-/define-properties-1.1.3.tgz",
      "integrity": "sha512-3MqfYKj2lLzdMSf8ZIZE/V+Zuy+BgD6f164e8K2w7dgnpKArBDerGYpM46IYYcjnkdPNMjPk9A6VFB8+3SKlXQ==",
      "requires": {
        "object-keys": "^1.0.12"
      },
      "dependencies": {
        "object-keys": {
          "version": "1.1.0",
          "resolved": "https://registry.npmjs.org/object-keys/-/object-keys-1.1.0.tgz",
          "integrity": "sha512-6OO5X1+2tYkNyNEx6TsCxEqFfRWaqx6EtMiSbGrw8Ob8v9Ne+Hl8rBAgLBZn5wjEz3s/s6U1WXFUFOcxxAwUpg=="
        }
      }
    },
    "define-property": {
      "version": "2.0.2",
      "resolved": "https://registry.npmjs.org/define-property/-/define-property-2.0.2.tgz",
      "integrity": "sha512-jwK2UV4cnPpbcG7+VRARKTZPUWowwXA8bzH5NP6ud0oeAxyYPuGZUAC7hMugpCdz4BeSZl2Dl9k66CHJ/46ZYQ==",
      "dev": true,
      "requires": {
        "is-descriptor": "^1.0.2",
        "isobject": "^3.0.1"
      },
      "dependencies": {
        "is-accessor-descriptor": {
          "version": "1.0.0",
          "resolved": "https://registry.npmjs.org/is-accessor-descriptor/-/is-accessor-descriptor-1.0.0.tgz",
          "integrity": "sha512-m5hnHTkcVsPfqx3AKlyttIPb7J+XykHvJP2B9bZDjlhLIoEq4XoK64Vg7boZlVWYK6LUY94dYPEE7Lh0ZkZKcQ==",
          "dev": true,
          "requires": {
            "kind-of": "^6.0.0"
          }
        },
        "is-data-descriptor": {
          "version": "1.0.0",
          "resolved": "https://registry.npmjs.org/is-data-descriptor/-/is-data-descriptor-1.0.0.tgz",
          "integrity": "sha512-jbRXy1FmtAoCjQkVmIVYwuuqDFUbaOeDjmed1tOGPrsMhtJA4rD9tkgA0F1qJ3gRFRXcHYVkdeaP50Q5rE/jLQ==",
          "dev": true,
          "requires": {
            "kind-of": "^6.0.0"
          }
        },
        "is-descriptor": {
          "version": "1.0.2",
          "resolved": "https://registry.npmjs.org/is-descriptor/-/is-descriptor-1.0.2.tgz",
          "integrity": "sha512-2eis5WqQGV7peooDyLmNEPUrps9+SXX5c9pL3xEB+4e9HnGuDa7mB7kHxHw4CbqS9k1T2hOH3miL8n8WtiYVtg==",
          "dev": true,
          "requires": {
            "is-accessor-descriptor": "^1.0.0",
            "is-data-descriptor": "^1.0.0",
            "kind-of": "^6.0.2"
          }
        },
        "isobject": {
          "version": "3.0.1",
          "resolved": "https://registry.npmjs.org/isobject/-/isobject-3.0.1.tgz",
          "integrity": "sha1-TkMekrEalzFjaqH5yNHMvP2reN8=",
          "dev": true
        },
        "kind-of": {
          "version": "6.0.2",
          "resolved": "https://registry.npmjs.org/kind-of/-/kind-of-6.0.2.tgz",
          "integrity": "sha512-s5kLOcnH0XqDO+FvuaLX8DDjZ18CGFk7VygH40QoKPUQhW4e2rvM0rwUq0t8IQDOwYSeLK01U90OjzBTme2QqA==",
          "dev": true
        }
      }
    },
    "defined": {
      "version": "1.0.0",
      "resolved": "https://registry.npmjs.org/defined/-/defined-1.0.0.tgz",
      "integrity": "sha1-yY2bzvdWdBiOEQlpFRGZ45sfppM="
    },
    "delayed-stream": {
      "version": "1.0.0",
      "resolved": "https://registry.npmjs.org/delayed-stream/-/delayed-stream-1.0.0.tgz",
      "integrity": "sha1-3zrhmayt+31ECqrgsp4icrJOxhk="
    },
    "detect-indent": {
      "version": "4.0.0",
      "resolved": "https://registry.npmjs.org/detect-indent/-/detect-indent-4.0.0.tgz",
      "integrity": "sha1-920GQ1LN9Docts5hnE7jqUdd4gg=",
      "requires": {
        "repeating": "^2.0.0"
      }
    },
    "detect-newline": {
      "version": "2.1.0",
      "resolved": "https://registry.npmjs.org/detect-newline/-/detect-newline-2.1.0.tgz",
      "integrity": "sha1-9B8cEL5LAOh7XxPaaAdZ8sW/0+I=",
      "dev": true
    },
    "diff": {
      "version": "3.5.0",
      "resolved": "https://registry.npmjs.org/diff/-/diff-3.5.0.tgz",
      "integrity": "sha512-A46qtFgd+g7pDZinpnwiRJtxbC1hpgf0uzP3iG89scHk0AUC7A1TGxf5OiiOUv/JMZR8GOt8hL900hV0bOy5xA==",
      "dev": true
    },
    "dom-walk": {
      "version": "0.1.1",
      "resolved": "https://registry.npmjs.org/dom-walk/-/dom-walk-0.1.1.tgz",
      "integrity": "sha1-ZyIm3HTI95mtNTB9+TaroRrNYBg="
    },
    "domexception": {
      "version": "1.0.1",
      "resolved": "https://registry.npmjs.org/domexception/-/domexception-1.0.1.tgz",
      "integrity": "sha512-raigMkn7CJNNo6Ihro1fzG7wr3fHuYVytzquZKX5n0yizGsTcYgzdIUwj1X9pK0VvjeihV+XiclP+DjwbsSKug==",
      "dev": true,
      "requires": {
        "webidl-conversions": "^4.0.2"
      }
    },
    "drbg.js": {
      "version": "1.0.1",
      "resolved": "https://registry.npmjs.org/drbg.js/-/drbg.js-1.0.1.tgz",
      "integrity": "sha1-Pja2xCs3BDgjzbwzLVjzHiRFSAs=",
      "requires": {
        "browserify-aes": "^1.0.6",
        "create-hash": "^1.1.2",
        "create-hmac": "^1.1.4"
      }
    },
    "ecc-jsbn": {
      "version": "0.1.2",
      "resolved": "https://registry.npmjs.org/ecc-jsbn/-/ecc-jsbn-0.1.2.tgz",
      "integrity": "sha1-OoOpBOVDUyh4dMVkt1SThoSamMk=",
      "requires": {
        "jsbn": "~0.1.0",
        "safer-buffer": "^2.1.0"
      }
    },
    "electron-to-chromium": {
      "version": "1.3.116",
      "resolved": "https://registry.npmjs.org/electron-to-chromium/-/electron-to-chromium-1.3.116.tgz",
      "integrity": "sha512-NKwKAXzur5vFCZYBHpdWjTMO8QptNLNP80nItkSIgUOapPAo9Uia+RvkCaZJtO7fhQaVElSvBPWEc2ku6cKsPA=="
    },
    "elegant-spinner": {
      "version": "1.0.1",
      "resolved": "https://registry.npmjs.org/elegant-spinner/-/elegant-spinner-1.0.1.tgz",
      "integrity": "sha1-2wQ1IcldfjA/2PNFvtwzSc+wcp4=",
      "dev": true
    },
    "elliptic": {
      "version": "6.4.1",
      "resolved": "https://registry.npmjs.org/elliptic/-/elliptic-6.4.1.tgz",
      "integrity": "sha512-BsXLz5sqX8OHcsh7CqBMztyXARmGQ3LWPtGjJi6DiJHq5C/qvi9P3OqgswKSDftbu8+IoI/QDTAm2fFnQ9SZSQ==",
      "requires": {
        "bn.js": "^4.4.0",
        "brorand": "^1.0.1",
        "hash.js": "^1.0.0",
        "hmac-drbg": "^1.0.0",
        "inherits": "^2.0.1",
        "minimalistic-assert": "^1.0.0",
        "minimalistic-crypto-utils": "^1.0.0"
      }
    },
    "encoding": {
      "version": "0.1.12",
      "resolved": "https://registry.npmjs.org/encoding/-/encoding-0.1.12.tgz",
      "integrity": "sha1-U4tm8+5izRq1HsMjgp0flIDHS+s=",
      "requires": {
        "iconv-lite": "~0.4.13"
      }
    },
    "end-of-stream": {
      "version": "1.4.1",
      "resolved": "https://registry.npmjs.org/end-of-stream/-/end-of-stream-1.4.1.tgz",
      "integrity": "sha512-1MkrZNvWTKCaigbn+W15elq2BB/L22nqrSY5DKlo3X6+vclJm8Bb5djXJBmEX6fS3+zCh/F4VBK5Z2KxJt4s2Q==",
      "requires": {
        "once": "^1.4.0"
      }
    },
    "errno": {
      "version": "0.1.7",
      "resolved": "https://registry.npmjs.org/errno/-/errno-0.1.7.tgz",
      "integrity": "sha512-MfrRBDWzIWifgq6tJj60gkAwtLNb6sQPlcFrSOflcP1aFmmruKQ2wRnze/8V6kgyz7H3FF8Npzv78mZ7XLLflg==",
      "requires": {
        "prr": "~1.0.1"
      }
    },
    "error-ex": {
      "version": "1.3.2",
      "resolved": "https://registry.npmjs.org/error-ex/-/error-ex-1.3.2.tgz",
      "integrity": "sha512-7dFHNmqeFSEt2ZBsCriorKnn3Z2pj+fd9kmI6QoWw4//DL+icEBfc0U7qJCisqrTsKTjw4fNFy2pW9OqStD84g==",
      "dev": true,
      "requires": {
        "is-arrayish": "^0.2.1"
      }
    },
    "es-abstract": {
      "version": "1.13.0",
      "resolved": "https://registry.npmjs.org/es-abstract/-/es-abstract-1.13.0.tgz",
      "integrity": "sha512-vDZfg/ykNxQVwup/8E1BZhVzFfBxs9NqMzGcvIJrqg5k2/5Za2bWo40dK2J1pgLngZ7c+Shh8lwYtLGyrwPutg==",
      "requires": {
        "es-to-primitive": "^1.2.0",
        "function-bind": "^1.1.1",
        "has": "^1.0.3",
        "is-callable": "^1.1.4",
        "is-regex": "^1.0.4",
        "object-keys": "^1.0.12"
      },
      "dependencies": {
        "object-keys": {
          "version": "1.1.0",
          "resolved": "https://registry.npmjs.org/object-keys/-/object-keys-1.1.0.tgz",
          "integrity": "sha512-6OO5X1+2tYkNyNEx6TsCxEqFfRWaqx6EtMiSbGrw8Ob8v9Ne+Hl8rBAgLBZn5wjEz3s/s6U1WXFUFOcxxAwUpg=="
        }
      }
    },
    "es-to-primitive": {
      "version": "1.2.0",
      "resolved": "https://registry.npmjs.org/es-to-primitive/-/es-to-primitive-1.2.0.tgz",
      "integrity": "sha512-qZryBOJjV//LaxLTV6UC//WewneB3LcXOL9NP++ozKVXsIIIpm/2c13UDiD9Jp2eThsecw9m3jPqDwTyobcdbg==",
      "requires": {
        "is-callable": "^1.1.4",
        "is-date-object": "^1.0.1",
        "is-symbol": "^1.0.2"
      }
    },
    "escape-string-regexp": {
      "version": "1.0.5",
      "resolved": "https://registry.npmjs.org/escape-string-regexp/-/escape-string-regexp-1.0.5.tgz",
      "integrity": "sha1-G2HAViGQqN/2rjuyzwIAyhMLhtQ="
    },
    "escodegen": {
      "version": "1.11.1",
      "resolved": "https://registry.npmjs.org/escodegen/-/escodegen-1.11.1.tgz",
      "integrity": "sha512-JwiqFD9KdGVVpeuRa68yU3zZnBEOcPs0nKW7wZzXky8Z7tffdYUHbe11bPCV5jYlK6DVdKLWLm0f5I/QlL0Kmw==",
      "dev": true,
      "requires": {
        "esprima": "^3.1.3",
        "estraverse": "^4.2.0",
        "esutils": "^2.0.2",
        "optionator": "^0.8.1",
        "source-map": "~0.6.1"
      },
      "dependencies": {
        "esprima": {
          "version": "3.1.3",
          "resolved": "https://registry.npmjs.org/esprima/-/esprima-3.1.3.tgz",
          "integrity": "sha1-/cpRzuYTOJXjyI1TXOSdv/YqRjM=",
          "dev": true
        },
        "source-map": {
          "version": "0.6.1",
          "resolved": "https://registry.npmjs.org/source-map/-/source-map-0.6.1.tgz",
          "integrity": "sha512-UjgapumWlbMhkBgzT7Ykc5YXUT46F0iKu8SGXq0bcwP5dz/h0Plj6enJqjz1Zbq2l5WaqYnrVbwWOWMyF3F47g==",
          "dev": true,
          "optional": true
        }
      }
    },
    "esprima": {
      "version": "4.0.1",
      "resolved": "https://registry.npmjs.org/esprima/-/esprima-4.0.1.tgz",
      "integrity": "sha512-eGuFFw7Upda+g4p+QHvnW0RyTX/SVeJBDM/gCtMARO0cLuT2HcEKnTPvhjV6aGeqrCB/sbNop0Kszm0jsaWU4A==",
      "dev": true
    },
    "estraverse": {
      "version": "4.2.0",
      "resolved": "https://registry.npmjs.org/estraverse/-/estraverse-4.2.0.tgz",
      "integrity": "sha1-De4/7TH81GlhjOc0IJn8GvoL2xM=",
      "dev": true
    },
    "esutils": {
      "version": "2.0.2",
      "resolved": "https://registry.npmjs.org/esutils/-/esutils-2.0.2.tgz",
      "integrity": "sha1-Cr9PHKpbyx96nYrMbepPqqBLrJs="
    },
    "eth-block-tracker": {
      "version": "3.0.1",
      "resolved": "https://registry.npmjs.org/eth-block-tracker/-/eth-block-tracker-3.0.1.tgz",
      "integrity": "sha512-WUVxWLuhMmsfenfZvFO5sbl1qFY2IqUlw/FPVmjjdElpqLsZtSG+wPe9Dz7W/sB6e80HgFKknOmKk2eNlznHug==",
      "requires": {
        "eth-query": "^2.1.0",
        "ethereumjs-tx": "^1.3.3",
        "ethereumjs-util": "^5.1.3",
        "ethjs-util": "^0.1.3",
        "json-rpc-engine": "^3.6.0",
        "pify": "^2.3.0",
        "tape": "^4.6.3"
      }
    },
    "eth-contract-metadata": {
      "version": "github:MetaMask/eth-contract-metadata#faa4f56fb17b3ae8579df68708be59d617732f31",
      "from": "github:MetaMask/eth-contract-metadata#faa4f56fb17b3ae8579df68708be59d617732f31"
    },
    "eth-hd-keyring": {
      "version": "2.0.0",
      "resolved": "https://registry.npmjs.org/eth-hd-keyring/-/eth-hd-keyring-2.0.0.tgz",
      "integrity": "sha512-lTeANNPNj/j08sWU7LUQZTsx9NUJaUsiOdVxeP0UI5kke7L+Sd7zJWBmCShudEVG8PkqKLE1KJo08o430sl6rw==",
      "requires": {
        "bip39": "^2.2.0",
        "eth-sig-util": "^2.0.1",
        "ethereumjs-abi": "^0.6.5",
        "ethereumjs-util": "^5.1.1",
        "ethereumjs-wallet": "^0.6.0",
        "events": "^1.1.1",
        "xtend": "^4.0.1"
      },
      "dependencies": {
        "events": {
          "version": "1.1.1",
          "resolved": "https://registry.npmjs.org/events/-/events-1.1.1.tgz",
          "integrity": "sha1-nr23Y1rQmccNzEwqH1AEKI6L2SQ="
        }
      }
    },
    "eth-json-rpc-infura": {
      "version": "3.2.0",
      "resolved": "https://registry.npmjs.org/eth-json-rpc-infura/-/eth-json-rpc-infura-3.2.0.tgz",
      "integrity": "sha512-FLcpdxPRVBCUc7yoE+wHGvyYg2lATedP+/q7PsKvaSzQpJbgTG4ZjLnyrLanxDr6M1k/dSNa6V5QnILwjUKJcw==",
      "requires": {
        "cross-fetch": "^2.1.1",
        "eth-json-rpc-middleware": "^1.5.0",
        "json-rpc-engine": "^3.4.0",
        "json-rpc-error": "^2.0.0",
        "tape": "^4.8.0"
      }
    },
    "eth-json-rpc-middleware": {
      "version": "1.6.0",
      "resolved": "https://registry.npmjs.org/eth-json-rpc-middleware/-/eth-json-rpc-middleware-1.6.0.tgz",
      "integrity": "sha512-tDVCTlrUvdqHKqivYMjtFZsdD7TtpNLBCfKAcOpaVs7orBMS/A8HWro6dIzNtTZIR05FAbJ3bioFOnZpuCew9Q==",
      "requires": {
        "async": "^2.5.0",
        "eth-query": "^2.1.2",
        "eth-tx-summary": "^3.1.2",
        "ethereumjs-block": "^1.6.0",
        "ethereumjs-tx": "^1.3.3",
        "ethereumjs-util": "^5.1.2",
        "ethereumjs-vm": "^2.1.0",
        "fetch-ponyfill": "^4.0.0",
        "json-rpc-engine": "^3.6.0",
        "json-rpc-error": "^2.0.0",
        "json-stable-stringify": "^1.0.1",
        "promise-to-callback": "^1.0.0",
        "tape": "^4.6.3"
      }
    },
    "eth-keyring-controller": {
      "version": "4.0.1",
      "resolved": "https://registry.npmjs.org/eth-keyring-controller/-/eth-keyring-controller-4.0.1.tgz",
      "integrity": "sha512-i+aff88wsDdgf99iPNE1/RwNos1EtMk0vmc1nsiaCBxrMJSMyNrqEB0njrv2TYWiJj5TnUaZ63vSUYoUYp2eHg==",
      "requires": {
        "bip39": "^2.4.0",
        "bluebird": "^3.5.0",
        "browser-passworder": "^2.0.3",
        "eth-hd-keyring": "^2.0.0",
        "eth-sig-util": "^1.4.0",
        "eth-simple-keyring": "^2.0.0",
        "ethereumjs-util": "^5.1.2",
        "loglevel": "^1.5.0",
        "obs-store": "^2.4.1",
        "promise-filter": "^1.1.0"
      },
      "dependencies": {
        "eth-sig-util": {
          "version": "1.4.2",
          "resolved": "https://registry.npmjs.org/eth-sig-util/-/eth-sig-util-1.4.2.tgz",
          "integrity": "sha1-jZWCAsftuq6Dlwf7pvCf8ydgYhA=",
          "requires": {
            "ethereumjs-abi": "git+https://github.com/ethereumjs/ethereumjs-abi.git#572d4bafe08a8a231137e1f9daeb0f8a23f197d2",
            "ethereumjs-util": "^5.1.1"
          },
          "dependencies": {
            "ethereumjs-abi": {
              "version": "git+https://github.com/ethereumjs/ethereumjs-abi.git#572d4bafe08a8a231137e1f9daeb0f8a23f197d2",
              "from": "git+https://github.com/ethereumjs/ethereumjs-abi.git#572d4bafe08a8a231137e1f9daeb0f8a23f197d2",
              "requires": {
                "bn.js": "^4.11.8",
                "ethereumjs-util": "^6.0.0"
              },
              "dependencies": {
                "ethereumjs-util": {
                  "version": "6.1.0",
                  "resolved": "https://registry.npmjs.org/ethereumjs-util/-/ethereumjs-util-6.1.0.tgz",
                  "integrity": "sha512-URESKMFbDeJxnAxPppnk2fN6Y3BIatn9fwn76Lm8bQlt+s52TpG8dN9M66MLPuRAiAOIqL3dfwqWJf0sd0fL0Q==",
                  "requires": {
                    "bn.js": "^4.11.0",
                    "create-hash": "^1.1.2",
                    "ethjs-util": "0.1.6",
                    "keccak": "^1.0.2",
                    "rlp": "^2.0.0",
                    "safe-buffer": "^5.1.1",
                    "secp256k1": "^3.0.1"
                  }
                }
              }
            }
          }
        },
        "ethereumjs-abi": {
          "version": "git+https://github.com/ethereumjs/ethereumjs-abi.git#572d4bafe08a8a231137e1f9daeb0f8a23f197d2",
          "from": "git+https://github.com/ethereumjs/ethereumjs-abi.git",
          "requires": {
            "bn.js": "^4.11.8",
            "ethereumjs-util": "^6.0.0"
          },
          "dependencies": {
            "ethereumjs-util": {
              "version": "6.1.0",
              "resolved": "https://registry.npmjs.org/ethereumjs-util/-/ethereumjs-util-6.1.0.tgz",
              "integrity": "sha512-URESKMFbDeJxnAxPppnk2fN6Y3BIatn9fwn76Lm8bQlt+s52TpG8dN9M66MLPuRAiAOIqL3dfwqWJf0sd0fL0Q==",
              "requires": {
                "bn.js": "^4.11.0",
                "create-hash": "^1.1.2",
                "ethjs-util": "0.1.6",
                "keccak": "^1.0.2",
                "rlp": "^2.0.0",
                "safe-buffer": "^5.1.1",
                "secp256k1": "^3.0.1"
              }
            }
          }
        }
      }
    },
    "eth-method-registry": {
      "version": "1.1.0",
      "resolved": "https://registry.npmjs.org/eth-method-registry/-/eth-method-registry-1.1.0.tgz",
      "integrity": "sha512-jGbbGYd19XJCtoGFtUD2qJYWefKCCbFcu7F/AQ5sJXvqTIVAHnFn3paaV2zhN5t7iyKYp1qxc+ugOky+72xcbg==",
      "requires": {
        "ethjs": "^0.3.0"
      }
    },
    "eth-phishing-detect": {
      "version": "1.1.13",
      "resolved": "https://registry.npmjs.org/eth-phishing-detect/-/eth-phishing-detect-1.1.13.tgz",
      "integrity": "sha512-1KQcKvAQIjJgFMVwxaw2+BlzM9Momzl0e+/torPdMjg7WGq6LmCIS7ddg84diH5zIQp9quGyRVIEawCCuErgVQ==",
      "requires": {
        "fast-levenshtein": "^2.0.6"
      }
    },
    "eth-query": {
      "version": "2.1.2",
      "resolved": "https://registry.npmjs.org/eth-query/-/eth-query-2.1.2.tgz",
      "integrity": "sha1-1nQdkAAQa1FRDHLbktY2VFam2l4=",
      "requires": {
        "json-rpc-random-id": "^1.0.0",
        "xtend": "^4.0.1"
      }
    },
    "eth-sig-util": {
      "version": "2.1.2",
      "resolved": "https://registry.npmjs.org/eth-sig-util/-/eth-sig-util-2.1.2.tgz",
      "integrity": "sha512-bNgt7txkEmaNlLf+PrbwYIdp4KRkB3E7hW0/QwlBpgv920pVVyQnF0evoovfiRveNKM4OrtPYZTojjmsfuCUOw==",
      "requires": {
        "buffer": "^5.2.1",
        "elliptic": "^6.4.0",
        "ethereumjs-abi": "0.6.5",
        "ethereumjs-util": "^5.1.1",
        "tweetnacl": "^1.0.0",
        "tweetnacl-util": "^0.15.0"
      },
      "dependencies": {
        "ethereumjs-abi": {
          "version": "0.6.5",
          "resolved": "https://registry.npmjs.org/ethereumjs-abi/-/ethereumjs-abi-0.6.5.tgz",
          "integrity": "sha1-WmN+8Wq0NHP6cqKa2QhxQFs/UkE=",
          "requires": {
            "bn.js": "^4.10.0",
            "ethereumjs-util": "^4.3.0"
          },
          "dependencies": {
            "ethereumjs-util": {
              "version": "4.5.0",
              "resolved": "https://registry.npmjs.org/ethereumjs-util/-/ethereumjs-util-4.5.0.tgz",
              "integrity": "sha1-PpQosxfuvaPXJg2FT93alUsfG8Y=",
              "requires": {
                "bn.js": "^4.8.0",
                "create-hash": "^1.1.2",
                "keccakjs": "^0.2.0",
                "rlp": "^2.0.0",
                "secp256k1": "^3.0.1"
              }
            }
          }
        }
      }
    },
    "eth-simple-keyring": {
      "version": "2.0.0",
      "resolved": "https://registry.npmjs.org/eth-simple-keyring/-/eth-simple-keyring-2.0.0.tgz",
      "integrity": "sha512-4dMbkIy2k1qotDTjWINvXG+7tBmofp0YUhlXgcG0+I3w684V46+MAHEkBtD2Y09iEeIB07RDXrezKP9WxOpynA==",
      "requires": {
        "eth-sig-util": "^2.0.1",
        "ethereumjs-abi": "^0.6.5",
        "ethereumjs-util": "^5.1.1",
        "ethereumjs-wallet": "^0.6.0",
        "events": "^1.1.1",
        "xtend": "^4.0.1"
      },
      "dependencies": {
        "events": {
          "version": "1.1.1",
          "resolved": "https://registry.npmjs.org/events/-/events-1.1.1.tgz",
          "integrity": "sha1-nr23Y1rQmccNzEwqH1AEKI6L2SQ="
        }
      }
    },
    "eth-tx-summary": {
      "version": "3.2.4",
      "resolved": "https://registry.npmjs.org/eth-tx-summary/-/eth-tx-summary-3.2.4.tgz",
      "integrity": "sha512-NtlDnaVZah146Rm8HMRUNMgIwG/ED4jiqk0TME9zFheMl1jOp6jL1m0NKGjJwehXQ6ZKCPr16MTr+qspKpEXNg==",
      "requires": {
        "async": "^2.1.2",
        "clone": "^2.0.0",
        "concat-stream": "^1.5.1",
        "end-of-stream": "^1.1.0",
        "eth-query": "^2.0.2",
        "ethereumjs-block": "^1.4.1",
        "ethereumjs-tx": "^1.1.1",
        "ethereumjs-util": "^5.0.1",
        "ethereumjs-vm": "^2.6.0",
        "through2": "^2.0.3"
      }
    },
    "ethereum-common": {
      "version": "0.2.0",
      "resolved": "https://registry.npmjs.org/ethereum-common/-/ethereum-common-0.2.0.tgz",
      "integrity": "sha512-XOnAR/3rntJgbCdGhqdaLIxDLWKLmsZOGhHdBKadEr6gEnJLH52k93Ou+TUdFaPN3hJc3isBZBal3U/XZ15abA=="
    },
    "ethereumjs-abi": {
      "version": "0.6.7",
      "resolved": "https://registry.npmjs.org/ethereumjs-abi/-/ethereumjs-abi-0.6.7.tgz",
      "integrity": "sha512-EMLOA8ICO5yAaXDhjVEfYjsJIXYutY8ufTE93eEKwsVtp2usQreKwsDTJ9zvam3omYqNuffr8IONIqb2uUslGQ==",
      "requires": {
        "bn.js": "^4.11.8",
        "ethereumjs-util": "^6.0.0"
      },
      "dependencies": {
        "ethereumjs-util": {
          "version": "6.1.0",
          "resolved": "https://registry.npmjs.org/ethereumjs-util/-/ethereumjs-util-6.1.0.tgz",
          "integrity": "sha512-URESKMFbDeJxnAxPppnk2fN6Y3BIatn9fwn76Lm8bQlt+s52TpG8dN9M66MLPuRAiAOIqL3dfwqWJf0sd0fL0Q==",
          "requires": {
            "bn.js": "^4.11.0",
            "create-hash": "^1.1.2",
            "ethjs-util": "0.1.6",
            "keccak": "^1.0.2",
            "rlp": "^2.0.0",
            "safe-buffer": "^5.1.1",
            "secp256k1": "^3.0.1"
          }
        }
      }
    },
    "ethereumjs-account": {
      "version": "2.0.5",
      "resolved": "https://registry.npmjs.org/ethereumjs-account/-/ethereumjs-account-2.0.5.tgz",
      "integrity": "sha512-bgDojnXGjhMwo6eXQC0bY6UK2liSFUSMwwylOmQvZbSl/D7NXQ3+vrGO46ZeOgjGfxXmgIeVNDIiHw7fNZM4VA==",
      "requires": {
        "ethereumjs-util": "^5.0.0",
        "rlp": "^2.0.0",
        "safe-buffer": "^5.1.1"
      }
    },
    "ethereumjs-block": {
      "version": "1.7.1",
      "resolved": "https://registry.npmjs.org/ethereumjs-block/-/ethereumjs-block-1.7.1.tgz",
      "integrity": "sha512-B+sSdtqm78fmKkBq78/QLKJbu/4Ts4P2KFISdgcuZUPDm9x+N7qgBPIIFUGbaakQh8bzuquiRVbdmvPKqbILRg==",
      "requires": {
        "async": "^2.0.1",
        "ethereum-common": "0.2.0",
        "ethereumjs-tx": "^1.2.2",
        "ethereumjs-util": "^5.0.0",
        "merkle-patricia-tree": "^2.1.2"
      }
    },
    "ethereumjs-common": {
      "version": "1.1.0",
      "resolved": "https://registry.npmjs.org/ethereumjs-common/-/ethereumjs-common-1.1.0.tgz",
      "integrity": "sha512-LUmYkKV/HcZbWRyu3OU9YOevsH3VJDXtI6kEd8VZweQec+JjDGKCmAVKUyzhYUHqxRJu7JNALZ3A/b3NXOP6tA=="
    },
    "ethereumjs-tx": {
      "version": "1.3.7",
      "resolved": "https://registry.npmjs.org/ethereumjs-tx/-/ethereumjs-tx-1.3.7.tgz",
      "integrity": "sha512-wvLMxzt1RPhAQ9Yi3/HKZTn0FZYpnsmQdbKYfUUpi4j1SEIcbkd9tndVjcPrufY3V7j2IebOpC00Zp2P/Ay2kA==",
      "requires": {
        "ethereum-common": "^0.0.18",
        "ethereumjs-util": "^5.0.0"
      },
      "dependencies": {
        "ethereum-common": {
          "version": "0.0.18",
          "resolved": "https://registry.npmjs.org/ethereum-common/-/ethereum-common-0.0.18.tgz",
          "integrity": "sha1-L9w1dvIykDNYl26znaeDIT/5Uj8="
        }
      }
    },
    "ethereumjs-util": {
      "version": "5.2.0",
      "resolved": "https://registry.npmjs.org/ethereumjs-util/-/ethereumjs-util-5.2.0.tgz",
      "integrity": "sha512-CJAKdI0wgMbQFLlLRtZKGcy/L6pzVRgelIZqRqNbuVFM3K9VEnyfbcvz0ncWMRNCe4kaHWjwRYQcYMucmwsnWA==",
      "requires": {
        "bn.js": "^4.11.0",
        "create-hash": "^1.1.2",
        "ethjs-util": "^0.1.3",
        "keccak": "^1.0.2",
        "rlp": "^2.0.0",
        "safe-buffer": "^5.1.1",
        "secp256k1": "^3.0.1"
      }
    },
    "ethereumjs-vm": {
      "version": "2.6.0",
      "resolved": "https://registry.npmjs.org/ethereumjs-vm/-/ethereumjs-vm-2.6.0.tgz",
      "integrity": "sha512-r/XIUik/ynGbxS3y+mvGnbOKnuLo40V5Mj1J25+HEO63aWYREIqvWeRO/hnROlMBE5WoniQmPmhiaN0ctiHaXw==",
      "requires": {
        "async": "^2.1.2",
        "async-eventemitter": "^0.2.2",
        "ethereumjs-account": "^2.0.3",
        "ethereumjs-block": "~2.2.0",
        "ethereumjs-common": "^1.1.0",
        "ethereumjs-util": "^6.0.0",
        "fake-merkle-patricia-tree": "^1.0.1",
        "functional-red-black-tree": "^1.0.1",
        "merkle-patricia-tree": "^2.3.2",
        "rustbn.js": "~0.2.0",
        "safe-buffer": "^5.1.1"
      },
      "dependencies": {
        "ethereumjs-block": {
          "version": "2.2.0",
          "resolved": "https://registry.npmjs.org/ethereumjs-block/-/ethereumjs-block-2.2.0.tgz",
          "integrity": "sha512-Ye+uG/L2wrp364Zihdlr/GfC3ft+zG8PdHcRtsBFNNH1CkOhxOwdB8friBU85n89uRZ9eIMAywCq0F4CwT1wAw==",
          "requires": {
            "async": "^2.0.1",
            "ethereumjs-common": "^1.1.0",
            "ethereumjs-tx": "^1.2.2",
            "ethereumjs-util": "^5.0.0",
            "merkle-patricia-tree": "^2.1.2"
          },
          "dependencies": {
            "ethereumjs-util": {
              "version": "5.2.0",
              "resolved": "https://registry.npmjs.org/ethereumjs-util/-/ethereumjs-util-5.2.0.tgz",
              "integrity": "sha512-CJAKdI0wgMbQFLlLRtZKGcy/L6pzVRgelIZqRqNbuVFM3K9VEnyfbcvz0ncWMRNCe4kaHWjwRYQcYMucmwsnWA==",
              "requires": {
                "bn.js": "^4.11.0",
                "create-hash": "^1.1.2",
                "ethjs-util": "^0.1.3",
                "keccak": "^1.0.2",
                "rlp": "^2.0.0",
                "safe-buffer": "^5.1.1",
                "secp256k1": "^3.0.1"
              }
            }
          }
        },
        "ethereumjs-util": {
          "version": "6.1.0",
          "resolved": "https://registry.npmjs.org/ethereumjs-util/-/ethereumjs-util-6.1.0.tgz",
          "integrity": "sha512-URESKMFbDeJxnAxPppnk2fN6Y3BIatn9fwn76Lm8bQlt+s52TpG8dN9M66MLPuRAiAOIqL3dfwqWJf0sd0fL0Q==",
          "requires": {
            "bn.js": "^4.11.0",
            "create-hash": "^1.1.2",
            "ethjs-util": "0.1.6",
            "keccak": "^1.0.2",
            "rlp": "^2.0.0",
            "safe-buffer": "^5.1.1",
            "secp256k1": "^3.0.1"
          }
        }
      }
    },
    "ethereumjs-wallet": {
      "version": "0.6.0",
      "resolved": "https://registry.npmjs.org/ethereumjs-wallet/-/ethereumjs-wallet-0.6.0.tgz",
      "integrity": "sha1-gnY7Fpfuenlr5xVdqd+0my+Yz9s=",
      "requires": {
        "aes-js": "^0.2.3",
        "bs58check": "^1.0.8",
        "ethereumjs-util": "^4.4.0",
        "hdkey": "^0.7.0",
        "scrypt.js": "^0.2.0",
        "utf8": "^2.1.1",
        "uuid": "^2.0.1"
      },
      "dependencies": {
        "ethereumjs-util": {
          "version": "4.5.0",
          "resolved": "https://registry.npmjs.org/ethereumjs-util/-/ethereumjs-util-4.5.0.tgz",
          "integrity": "sha1-PpQosxfuvaPXJg2FT93alUsfG8Y=",
          "requires": {
            "bn.js": "^4.8.0",
            "create-hash": "^1.1.2",
            "keccakjs": "^0.2.0",
            "rlp": "^2.0.0",
            "secp256k1": "^3.0.1"
          }
        },
        "uuid": {
          "version": "2.0.3",
          "resolved": "https://registry.npmjs.org/uuid/-/uuid-2.0.3.tgz",
          "integrity": "sha1-Z+LoY3lyFVMN/zGOW/nc6/1Hsho="
        }
      }
    },
    "ethjs": {
      "version": "0.3.9",
      "resolved": "https://registry.npmjs.org/ethjs/-/ethjs-0.3.9.tgz",
      "integrity": "sha512-gOQzA3tDUjoLpNONSOALJ/rUFtHi5tXl2mholHasF1cvXhoddqi06yU4OJFJu9AGd6n9v9ywzHlYeIKg1t1hdw==",
      "requires": {
        "bn.js": "4.11.6",
        "ethjs-abi": "0.2.1",
        "ethjs-contract": "0.2.2",
        "ethjs-filter": "0.1.8",
        "ethjs-provider-http": "0.1.6",
        "ethjs-query": "0.3.7",
        "ethjs-unit": "0.1.6",
        "ethjs-util": "0.1.3",
        "js-sha3": "0.5.5",
        "number-to-bn": "1.7.0"
      },
      "dependencies": {
        "bn.js": {
          "version": "4.11.6",
          "resolved": "https://registry.npmjs.org/bn.js/-/bn.js-4.11.6.tgz",
          "integrity": "sha1-UzRK2xRhehP26N0s4okF0cC6MhU="
        },
        "ethjs-query": {
          "version": "0.3.7",
          "resolved": "https://registry.npmjs.org/ethjs-query/-/ethjs-query-0.3.7.tgz",
          "integrity": "sha512-TZnKUwfkWjy0SowFdPLtmsytCorHi0i4vvkQn7Jg8rZt33cRzKhuzOwKr/G3vdigCc+ePXOhUGMcJSAPlOG44A==",
          "requires": {
            "ethjs-format": "0.2.7",
            "ethjs-rpc": "0.2.0",
            "promise-to-callback": "^1.0.0"
          }
        },
        "ethjs-util": {
          "version": "0.1.3",
          "resolved": "https://registry.npmjs.org/ethjs-util/-/ethjs-util-0.1.3.tgz",
          "integrity": "sha1-39XqSkANxeQhqInK9H4IGtp4u1U=",
          "requires": {
            "is-hex-prefixed": "1.0.0",
            "strip-hex-prefix": "1.0.0"
          }
        },
        "js-sha3": {
          "version": "0.5.5",
          "resolved": "https://registry.npmjs.org/js-sha3/-/js-sha3-0.5.5.tgz",
          "integrity": "sha1-uvDA6MVK1ZA0R9+Wreekobynmko="
        }
      }
    },
    "ethjs-abi": {
      "version": "0.2.1",
      "resolved": "https://registry.npmjs.org/ethjs-abi/-/ethjs-abi-0.2.1.tgz",
      "integrity": "sha1-4KepOn6BFjqUR3utVu3lJKtt5TM=",
      "requires": {
        "bn.js": "4.11.6",
        "js-sha3": "0.5.5",
        "number-to-bn": "1.7.0"
      },
      "dependencies": {
        "bn.js": {
          "version": "4.11.6",
          "resolved": "https://registry.npmjs.org/bn.js/-/bn.js-4.11.6.tgz",
          "integrity": "sha1-UzRK2xRhehP26N0s4okF0cC6MhU="
        },
        "js-sha3": {
          "version": "0.5.5",
          "resolved": "https://registry.npmjs.org/js-sha3/-/js-sha3-0.5.5.tgz",
          "integrity": "sha1-uvDA6MVK1ZA0R9+Wreekobynmko="
        }
      }
    },
    "ethjs-contract": {
      "version": "0.2.2",
      "resolved": "https://registry.npmjs.org/ethjs-contract/-/ethjs-contract-0.2.2.tgz",
      "integrity": "sha512-xxPqEjsULQ/QNWuvX6Ako0PGs5RxALA8N/H3+boLvnaXDFZVGpD7H63H1gBCRTZyYqCldPpVlVHuw/rD45vazw==",
      "requires": {
        "ethjs-abi": "0.2.0",
        "ethjs-filter": "0.1.8",
        "ethjs-util": "0.1.3",
        "js-sha3": "0.5.5"
      },
      "dependencies": {
        "bn.js": {
          "version": "4.11.6",
          "resolved": "https://registry.npmjs.org/bn.js/-/bn.js-4.11.6.tgz",
          "integrity": "sha1-UzRK2xRhehP26N0s4okF0cC6MhU="
        },
        "ethjs-abi": {
          "version": "0.2.0",
          "resolved": "https://registry.npmjs.org/ethjs-abi/-/ethjs-abi-0.2.0.tgz",
          "integrity": "sha1-0+LCIQEVIPxJm3FoIDbBT8wvWyU=",
          "requires": {
            "bn.js": "4.11.6",
            "js-sha3": "0.5.5",
            "number-to-bn": "1.7.0"
          }
        },
        "ethjs-util": {
          "version": "0.1.3",
          "resolved": "https://registry.npmjs.org/ethjs-util/-/ethjs-util-0.1.3.tgz",
          "integrity": "sha1-39XqSkANxeQhqInK9H4IGtp4u1U=",
          "requires": {
            "is-hex-prefixed": "1.0.0",
            "strip-hex-prefix": "1.0.0"
          }
        },
        "js-sha3": {
          "version": "0.5.5",
          "resolved": "https://registry.npmjs.org/js-sha3/-/js-sha3-0.5.5.tgz",
          "integrity": "sha1-uvDA6MVK1ZA0R9+Wreekobynmko="
        }
      }
    },
    "ethjs-filter": {
      "version": "0.1.8",
      "resolved": "https://registry.npmjs.org/ethjs-filter/-/ethjs-filter-0.1.8.tgz",
      "integrity": "sha512-qTDPskDL2UadHwjvM8A+WG9HwM4/FoSY3p3rMJORkHltYcAuiQZd2otzOYKcL5w2Q3sbAkW/E3yt/FPFL/AVXA=="
    },
    "ethjs-format": {
      "version": "0.2.7",
      "resolved": "https://registry.npmjs.org/ethjs-format/-/ethjs-format-0.2.7.tgz",
      "integrity": "sha512-uNYAi+r3/mvR3xYu2AfSXx5teP4ovy9z2FrRsblU+h2logsaIKZPi9V3bn3V7wuRcnG0HZ3QydgZuVaRo06C4Q==",
      "requires": {
        "bn.js": "4.11.6",
        "ethjs-schema": "0.2.1",
        "ethjs-util": "0.1.3",
        "is-hex-prefixed": "1.0.0",
        "number-to-bn": "1.7.0",
        "strip-hex-prefix": "1.0.0"
      },
      "dependencies": {
        "bn.js": {
          "version": "4.11.6",
          "resolved": "https://registry.npmjs.org/bn.js/-/bn.js-4.11.6.tgz",
          "integrity": "sha1-UzRK2xRhehP26N0s4okF0cC6MhU="
        },
        "ethjs-util": {
          "version": "0.1.3",
          "resolved": "https://registry.npmjs.org/ethjs-util/-/ethjs-util-0.1.3.tgz",
          "integrity": "sha1-39XqSkANxeQhqInK9H4IGtp4u1U=",
          "requires": {
            "is-hex-prefixed": "1.0.0",
            "strip-hex-prefix": "1.0.0"
          }
        }
      }
    },
    "ethjs-provider-http": {
      "version": "0.1.6",
      "resolved": "https://registry.npmjs.org/ethjs-provider-http/-/ethjs-provider-http-0.1.6.tgz",
      "integrity": "sha1-HsXZtL4lfvHValALIqdBmF6IlCA=",
      "requires": {
        "xhr2": "0.1.3"
      }
    },
    "ethjs-query": {
      "version": "0.3.8",
      "resolved": "https://registry.npmjs.org/ethjs-query/-/ethjs-query-0.3.8.tgz",
      "integrity": "sha512-/J5JydqrOzU8O7VBOwZKUWXxHDGr46VqNjBCJgBVNNda+tv7Xc8Y2uJc6aMHHVbeN3YOQ7YRElgIc0q1CI02lQ==",
      "requires": {
        "babel-runtime": "^6.26.0",
        "ethjs-format": "0.2.7",
        "ethjs-rpc": "0.2.0",
        "promise-to-callback": "^1.0.0"
      }
    },
    "ethjs-rpc": {
      "version": "0.2.0",
      "resolved": "https://registry.npmjs.org/ethjs-rpc/-/ethjs-rpc-0.2.0.tgz",
      "integrity": "sha512-RINulkNZTKnj4R/cjYYtYMnFFaBcVALzbtEJEONrrka8IeoarNB9Jbzn+2rT00Cv8y/CxAI+GgY1d0/i2iQeOg==",
      "requires": {
        "promise-to-callback": "^1.0.0"
      }
    },
    "ethjs-schema": {
      "version": "0.2.1",
      "resolved": "https://registry.npmjs.org/ethjs-schema/-/ethjs-schema-0.2.1.tgz",
      "integrity": "sha512-DXd8lwNrhT9sjsh/Vd2Z+4pfyGxhc0POVnLBUfwk5udtdoBzADyq+sK39dcb48+ZU+2VgtwHxtGWnLnCfmfW5g=="
    },
    "ethjs-unit": {
      "version": "0.1.6",
      "resolved": "https://registry.npmjs.org/ethjs-unit/-/ethjs-unit-0.1.6.tgz",
      "integrity": "sha1-xmWSHkduh7ziqdWIpv4EBbLEFpk=",
      "requires": {
        "bn.js": "4.11.6",
        "number-to-bn": "1.7.0"
      },
      "dependencies": {
        "bn.js": {
          "version": "4.11.6",
          "resolved": "https://registry.npmjs.org/bn.js/-/bn.js-4.11.6.tgz",
          "integrity": "sha1-UzRK2xRhehP26N0s4okF0cC6MhU="
        }
      }
    },
    "ethjs-util": {
      "version": "0.1.6",
      "resolved": "https://registry.npmjs.org/ethjs-util/-/ethjs-util-0.1.6.tgz",
      "integrity": "sha512-CUnVOQq7gSpDHZVVrQW8ExxUETWrnrvXYvYz55wOU8Uj4VCgw56XC2B/fVqQN+f7gmrnRHSLVnFAwsCuNwji8w==",
      "requires": {
        "is-hex-prefixed": "1.0.0",
        "strip-hex-prefix": "1.0.0"
      }
    },
    "events": {
      "version": "3.0.0",
      "resolved": "https://registry.npmjs.org/events/-/events-3.0.0.tgz",
      "integrity": "sha512-Dc381HFWJzEOhQ+d8pkNon++bk9h6cdAoAj4iE6Q4y6xgTzySWXlKn05/TVNpjnfRqi/X0EpJEJohPjNI3zpVA=="
    },
    "evp_bytestokey": {
      "version": "1.0.3",
      "resolved": "https://registry.npmjs.org/evp_bytestokey/-/evp_bytestokey-1.0.3.tgz",
      "integrity": "sha512-/f2Go4TognH/KvCISP7OUsHn85hT9nUkxxA9BEWxFn+Oj9o8ZNLm/40hdlgSLyuOimsrTKLUMEorQexp/aPQeA==",
      "requires": {
        "md5.js": "^1.3.4",
        "safe-buffer": "^5.1.1"
      }
    },
    "exec-sh": {
      "version": "0.2.2",
      "resolved": "https://registry.npmjs.org/exec-sh/-/exec-sh-0.2.2.tgz",
      "integrity": "sha512-FIUCJz1RbuS0FKTdaAafAByGS0CPvU3R0MeHxgtl+djzCc//F8HakL8GzmVNZanasTbTAY/3DRFA0KpVqj/eAw==",
      "dev": true,
      "requires": {
        "merge": "^1.2.0"
      }
    },
    "execa": {
      "version": "0.7.0",
      "resolved": "https://registry.npmjs.org/execa/-/execa-0.7.0.tgz",
      "integrity": "sha1-lEvs00zEHuMqY6n68nrVpl/Fl3c=",
      "dev": true,
      "requires": {
        "cross-spawn": "^5.0.1",
        "get-stream": "^3.0.0",
        "is-stream": "^1.1.0",
        "npm-run-path": "^2.0.0",
        "p-finally": "^1.0.0",
        "signal-exit": "^3.0.0",
        "strip-eof": "^1.0.0"
      }
    },
    "exit": {
      "version": "0.1.2",
      "resolved": "https://registry.npmjs.org/exit/-/exit-0.1.2.tgz",
      "integrity": "sha1-BjJjj42HfMghB9MKD/8aF8uhzQw=",
      "dev": true
    },
    "exit-hook": {
      "version": "1.1.1",
      "resolved": "https://registry.npmjs.org/exit-hook/-/exit-hook-1.1.1.tgz",
      "integrity": "sha1-8FyiM7SMBdVP/wd2XfhQfpXAL/g=",
      "dev": true
    },
    "expand-brackets": {
      "version": "0.1.5",
      "resolved": "https://registry.npmjs.org/expand-brackets/-/expand-brackets-0.1.5.tgz",
      "integrity": "sha1-3wcoTjQqgHzXM6xa9yQR5YHRF3s=",
      "dev": true,
      "requires": {
        "is-posix-bracket": "^0.1.0"
      }
    },
    "expand-range": {
      "version": "1.8.2",
      "resolved": "https://registry.npmjs.org/expand-range/-/expand-range-1.8.2.tgz",
      "integrity": "sha1-opnv/TNf4nIeuujiV+x5ZE/IUzc=",
      "dev": true,
      "requires": {
        "fill-range": "^2.1.0"
      }
    },
    "expect": {
      "version": "22.4.3",
      "resolved": "https://registry.npmjs.org/expect/-/expect-22.4.3.tgz",
      "integrity": "sha512-XcNXEPehqn8b/jm8FYotdX0YrXn36qp4HWlrVT4ktwQas1l1LPxiVWncYnnL2eyMtKAmVIaG0XAp0QlrqJaxaA==",
      "dev": true,
      "requires": {
        "ansi-styles": "^3.2.0",
        "jest-diff": "^22.4.3",
        "jest-get-type": "^22.4.3",
        "jest-matcher-utils": "^22.4.3",
        "jest-message-util": "^22.4.3",
        "jest-regex-util": "^22.4.3"
      },
      "dependencies": {
        "ansi-styles": {
          "version": "3.2.1",
          "resolved": "https://registry.npmjs.org/ansi-styles/-/ansi-styles-3.2.1.tgz",
          "integrity": "sha512-VT0ZI6kZRdTh8YyJw3SMbYm/u+NqfsAxEpWO0Pf9sq8/e94WxxOpPKx9FR1FlyCtOVDNOQ+8ntlqFxiRc+r5qA==",
          "dev": true,
          "requires": {
            "color-convert": "^1.9.0"
          }
        }
      }
    },
    "extend": {
      "version": "3.0.2",
      "resolved": "https://registry.npmjs.org/extend/-/extend-3.0.2.tgz",
      "integrity": "sha512-fjquC59cD7CyW6urNXK0FBufkZcoiGG80wTuPujX590cB5Ttln20E2UB4S/WARVqhXffZl2LNgS+gQdPIIim/g=="
    },
    "extend-shallow": {
      "version": "3.0.2",
      "resolved": "https://registry.npmjs.org/extend-shallow/-/extend-shallow-3.0.2.tgz",
      "integrity": "sha1-Jqcarwc7OfshJxcnRhMcJwQCjbg=",
      "dev": true,
      "requires": {
        "assign-symbols": "^1.0.0",
        "is-extendable": "^1.0.1"
      },
      "dependencies": {
        "is-extendable": {
          "version": "1.0.1",
          "resolved": "https://registry.npmjs.org/is-extendable/-/is-extendable-1.0.1.tgz",
          "integrity": "sha512-arnXMxT1hhoKo9k1LZdmlNyJdDDfy2v0fXjFlmok4+i8ul/6WlbVge9bhM74OpNPQPMGUToDtz+KXa1PneJxOA==",
          "dev": true,
          "requires": {
            "is-plain-object": "^2.0.4"
          }
        }
      }
    },
    "extglob": {
      "version": "0.3.2",
      "resolved": "https://registry.npmjs.org/extglob/-/extglob-0.3.2.tgz",
      "integrity": "sha1-Lhj/PS9JqydlzskCPwEdqo2DSaE=",
      "dev": true,
      "requires": {
        "is-extglob": "^1.0.0"
      }
    },
    "extsprintf": {
      "version": "1.3.0",
      "resolved": "https://registry.npmjs.org/extsprintf/-/extsprintf-1.3.0.tgz",
      "integrity": "sha1-lpGEQOMEGnpBT4xS48V06zw+HgU="
    },
    "fake-merkle-patricia-tree": {
      "version": "1.0.1",
      "resolved": "https://registry.npmjs.org/fake-merkle-patricia-tree/-/fake-merkle-patricia-tree-1.0.1.tgz",
      "integrity": "sha1-S4w6z7Ugr635hgsfFM2M40As3dM=",
      "requires": {
        "checkpoint-store": "^1.1.0"
      }
    },
    "fast-deep-equal": {
      "version": "2.0.1",
      "resolved": "https://registry.npmjs.org/fast-deep-equal/-/fast-deep-equal-2.0.1.tgz",
      "integrity": "sha1-ewUhjd+WZ79/Nwv3/bLLFf3Qqkk="
    },
    "fast-json-stable-stringify": {
      "version": "2.0.0",
      "resolved": "https://registry.npmjs.org/fast-json-stable-stringify/-/fast-json-stable-stringify-2.0.0.tgz",
      "integrity": "sha1-1RQsDK7msRifh9OnYREGT4bIu/I="
    },
    "fast-levenshtein": {
      "version": "2.0.6",
      "resolved": "https://registry.npmjs.org/fast-levenshtein/-/fast-levenshtein-2.0.6.tgz",
      "integrity": "sha1-PYpcZog6FqMMqGQ+hR8Zuqd5eRc="
    },
    "fb-watchman": {
      "version": "2.0.0",
      "resolved": "https://registry.npmjs.org/fb-watchman/-/fb-watchman-2.0.0.tgz",
      "integrity": "sha1-VOmr99+i8mzZsWNsWIwa/AXeXVg=",
      "dev": true,
      "requires": {
        "bser": "^2.0.0"
      }
    },
    "fetch-mock": {
      "version": "6.5.2",
      "resolved": "https://registry.npmjs.org/fetch-mock/-/fetch-mock-6.5.2.tgz",
      "integrity": "sha512-EIvbpCLBTYyDLu4HJiqD7wC8psDwTUaPaWXNKZbhNO/peUYKiNp5PkZGKRJtnTxaPQu71ivqafvjpM7aL+MofQ==",
      "dev": true,
      "requires": {
        "babel-polyfill": "^6.26.0",
        "glob-to-regexp": "^0.4.0",
        "path-to-regexp": "^2.2.1"
      }
    },
    "fetch-ponyfill": {
      "version": "4.1.0",
      "resolved": "https://registry.npmjs.org/fetch-ponyfill/-/fetch-ponyfill-4.1.0.tgz",
      "integrity": "sha1-rjzl9zLGReq4fkroeTQUcJsjmJM=",
      "requires": {
        "node-fetch": "~1.7.1"
      },
      "dependencies": {
        "node-fetch": {
          "version": "1.7.3",
          "resolved": "https://registry.npmjs.org/node-fetch/-/node-fetch-1.7.3.tgz",
          "integrity": "sha512-NhZ4CsKx7cYm2vSrBAr2PvFOe6sWDf0UYLRqA6svUYg7+/TSfVAu49jYC4BvQ4Sms9SZgdqGBgroqfDhJdTyKQ==",
          "requires": {
            "encoding": "^0.1.11",
            "is-stream": "^1.0.1"
          }
        }
      }
    },
    "figures": {
      "version": "1.7.0",
      "resolved": "https://registry.npmjs.org/figures/-/figures-1.7.0.tgz",
      "integrity": "sha1-y+Hjr/zxzUS4DK3+0o3Hk6lwHS4=",
      "dev": true,
      "requires": {
        "escape-string-regexp": "^1.0.5",
        "object-assign": "^4.1.0"
      }
    },
    "file-uri-to-path": {
      "version": "1.0.0",
      "resolved": "https://registry.npmjs.org/file-uri-to-path/-/file-uri-to-path-1.0.0.tgz",
      "integrity": "sha512-0Zt+s3L7Vf1biwWZ29aARiVYLx7iMGnEUl9x33fbB/j3jR81u/O2LbqK+Bm1CDSNDKVtJ/YjwY7TUd5SkeLQLw=="
    },
    "filename-regex": {
      "version": "2.0.1",
      "resolved": "https://registry.npmjs.org/filename-regex/-/filename-regex-2.0.1.tgz",
      "integrity": "sha1-wcS5vuPglyXdsQa3XB4wH+LxiyY=",
      "dev": true
    },
    "fileset": {
      "version": "2.0.3",
      "resolved": "https://registry.npmjs.org/fileset/-/fileset-2.0.3.tgz",
      "integrity": "sha1-jnVIqW08wjJ+5eZ0FocjozO7oqA=",
      "dev": true,
      "requires": {
        "glob": "^7.0.3",
        "minimatch": "^3.0.3"
      }
    },
    "fill-range": {
      "version": "2.2.4",
      "resolved": "https://registry.npmjs.org/fill-range/-/fill-range-2.2.4.tgz",
      "integrity": "sha512-cnrcCbj01+j2gTG921VZPnHbjmdAf8oQV/iGeV2kZxGSyfYjjTyY79ErsK1WJWMpw6DaApEX72binqJE+/d+5Q==",
      "dev": true,
      "requires": {
        "is-number": "^2.1.0",
        "isobject": "^2.0.0",
        "randomatic": "^3.0.0",
        "repeat-element": "^1.1.2",
        "repeat-string": "^1.5.2"
      }
    },
    "find-parent-dir": {
      "version": "0.3.0",
      "resolved": "https://registry.npmjs.org/find-parent-dir/-/find-parent-dir-0.3.0.tgz",
      "integrity": "sha1-M8RLQpqysvBkYpnF+fcY83b/jVQ=",
      "dev": true
    },
    "find-up": {
      "version": "2.1.0",
      "resolved": "https://registry.npmjs.org/find-up/-/find-up-2.1.0.tgz",
      "integrity": "sha1-RdG35QbHF93UgndaK3eSCjwMV6c=",
      "dev": true,
      "requires": {
        "locate-path": "^2.0.0"
      }
    },
    "for-each": {
      "version": "0.3.3",
      "resolved": "https://registry.npmjs.org/for-each/-/for-each-0.3.3.tgz",
      "integrity": "sha512-jqYfLp7mo9vIyQf8ykW2v7A+2N4QjeCeI5+Dz9XraiO1ign81wjiH7Fb9vSOWvQfNtmSa4H2RoQTrrXivdUZmw==",
      "requires": {
        "is-callable": "^1.1.3"
      }
    },
    "for-in": {
      "version": "1.0.2",
      "resolved": "https://registry.npmjs.org/for-in/-/for-in-1.0.2.tgz",
      "integrity": "sha1-gQaNKVqBQuwKxybG4iAMMPttXoA=",
      "dev": true
    },
    "for-own": {
      "version": "0.1.5",
      "resolved": "https://registry.npmjs.org/for-own/-/for-own-0.1.5.tgz",
      "integrity": "sha1-UmXGgaTylNq78XyVCbZ2OqhFEM4=",
      "dev": true,
      "requires": {
        "for-in": "^1.0.1"
      }
    },
    "forever-agent": {
      "version": "0.6.1",
      "resolved": "https://registry.npmjs.org/forever-agent/-/forever-agent-0.6.1.tgz",
      "integrity": "sha1-+8cfDEGt6zf5bFd60e1C2P2sypE="
    },
    "form-data": {
      "version": "2.3.3",
      "resolved": "https://registry.npmjs.org/form-data/-/form-data-2.3.3.tgz",
      "integrity": "sha512-1lLKB2Mu3aGP1Q/2eCOx0fNbRMe7XdwktwOruhfqqd0rIJWwN4Dh+E3hrPSlDCXnSR7UtZ1N38rVXm+6+MEhJQ==",
      "requires": {
        "asynckit": "^0.4.0",
        "combined-stream": "^1.0.6",
        "mime-types": "^2.1.12"
      }
    },
    "fragment-cache": {
      "version": "0.2.1",
      "resolved": "https://registry.npmjs.org/fragment-cache/-/fragment-cache-0.2.1.tgz",
      "integrity": "sha1-QpD60n8T6Jvn8zeZxrxaCr//DRk=",
      "dev": true,
      "requires": {
        "map-cache": "^0.2.2"
      }
    },
    "fs-extra": {
      "version": "5.0.0",
      "resolved": "https://registry.npmjs.org/fs-extra/-/fs-extra-5.0.0.tgz",
      "integrity": "sha512-66Pm4RYbjzdyeuqudYqhFiNBbCIuI9kgRqLPSHIlXHidW8NIQtVdkM1yeZ4lXwuhbTETv3EUGMNHAAw6hiundQ==",
      "dev": true,
      "requires": {
        "graceful-fs": "^4.1.2",
        "jsonfile": "^4.0.0",
        "universalify": "^0.1.0"
      }
    },
    "fs.realpath": {
      "version": "1.0.0",
      "resolved": "https://registry.npmjs.org/fs.realpath/-/fs.realpath-1.0.0.tgz",
      "integrity": "sha1-FQStJSMVjKpA20onh8sBQRmU6k8="
    },
    "fsevents": {
      "version": "1.2.7",
      "resolved": "https://registry.npmjs.org/fsevents/-/fsevents-1.2.7.tgz",
      "integrity": "sha512-Pxm6sI2MeBD7RdD12RYsqaP0nMiwx8eZBXCa6z2L+mRHm2DYrOYwihmhjpkdjUHwQhslWQjRpEgNq4XvBmaAuw==",
      "dev": true,
      "optional": true,
      "requires": {
        "nan": "^2.9.2",
        "node-pre-gyp": "^0.10.0"
      },
      "dependencies": {
        "abbrev": {
          "version": "1.1.1",
          "bundled": true,
          "dev": true,
          "optional": true
        },
        "ansi-regex": {
          "version": "2.1.1",
          "bundled": true,
          "dev": true
        },
        "aproba": {
          "version": "1.2.0",
          "bundled": true,
          "dev": true,
          "optional": true
        },
        "are-we-there-yet": {
          "version": "1.1.5",
          "bundled": true,
          "dev": true,
          "optional": true,
          "requires": {
            "delegates": "^1.0.0",
            "readable-stream": "^2.0.6"
          }
        },
        "balanced-match": {
          "version": "1.0.0",
          "bundled": true,
          "dev": true
        },
        "brace-expansion": {
          "version": "1.1.11",
          "bundled": true,
          "dev": true,
          "requires": {
            "balanced-match": "^1.0.0",
            "concat-map": "0.0.1"
          }
        },
        "chownr": {
          "version": "1.1.1",
          "bundled": true,
          "dev": true,
          "optional": true
        },
        "code-point-at": {
          "version": "1.1.0",
          "bundled": true,
          "dev": true
        },
        "concat-map": {
          "version": "0.0.1",
          "bundled": true,
          "dev": true
        },
        "console-control-strings": {
          "version": "1.1.0",
          "bundled": true,
          "dev": true
        },
        "core-util-is": {
          "version": "1.0.2",
          "bundled": true,
          "dev": true,
          "optional": true
        },
        "debug": {
          "version": "2.6.9",
          "bundled": true,
          "dev": true,
          "optional": true,
          "requires": {
            "ms": "2.0.0"
          }
        },
        "deep-extend": {
          "version": "0.6.0",
          "bundled": true,
          "dev": true,
          "optional": true
        },
        "delegates": {
          "version": "1.0.0",
          "bundled": true,
          "dev": true,
          "optional": true
        },
        "detect-libc": {
          "version": "1.0.3",
          "bundled": true,
          "dev": true,
          "optional": true
        },
        "fs-minipass": {
          "version": "1.2.5",
          "bundled": true,
          "dev": true,
          "optional": true,
          "requires": {
            "minipass": "^2.2.1"
          }
        },
        "fs.realpath": {
          "version": "1.0.0",
          "bundled": true,
          "dev": true,
          "optional": true
        },
        "gauge": {
          "version": "2.7.4",
          "bundled": true,
          "dev": true,
          "optional": true,
          "requires": {
            "aproba": "^1.0.3",
            "console-control-strings": "^1.0.0",
            "has-unicode": "^2.0.0",
            "object-assign": "^4.1.0",
            "signal-exit": "^3.0.0",
            "string-width": "^1.0.1",
            "strip-ansi": "^3.0.1",
            "wide-align": "^1.1.0"
          }
        },
        "glob": {
          "version": "7.1.3",
          "bundled": true,
          "dev": true,
          "optional": true,
          "requires": {
            "fs.realpath": "^1.0.0",
            "inflight": "^1.0.4",
            "inherits": "2",
            "minimatch": "^3.0.4",
            "once": "^1.3.0",
            "path-is-absolute": "^1.0.0"
          }
        },
        "has-unicode": {
          "version": "2.0.1",
          "bundled": true,
          "dev": true,
          "optional": true
        },
        "iconv-lite": {
          "version": "0.4.24",
          "bundled": true,
          "dev": true,
          "optional": true,
          "requires": {
            "safer-buffer": ">= 2.1.2 < 3"
          }
        },
        "ignore-walk": {
          "version": "3.0.1",
          "bundled": true,
          "dev": true,
          "optional": true,
          "requires": {
            "minimatch": "^3.0.4"
          }
        },
        "inflight": {
          "version": "1.0.6",
          "bundled": true,
          "dev": true,
          "optional": true,
          "requires": {
            "once": "^1.3.0",
            "wrappy": "1"
          }
        },
        "inherits": {
          "version": "2.0.3",
          "bundled": true,
          "dev": true
        },
        "ini": {
          "version": "1.3.5",
          "bundled": true,
          "dev": true,
          "optional": true
        },
        "is-fullwidth-code-point": {
          "version": "1.0.0",
          "bundled": true,
          "dev": true,
          "requires": {
            "number-is-nan": "^1.0.0"
          }
        },
        "isarray": {
          "version": "1.0.0",
          "bundled": true,
          "dev": true,
          "optional": true
        },
        "minimatch": {
          "version": "3.0.4",
          "bundled": true,
          "dev": true,
          "requires": {
            "brace-expansion": "^1.1.7"
          }
        },
        "minimist": {
          "version": "0.0.8",
          "bundled": true,
          "dev": true
        },
        "minipass": {
          "version": "2.3.5",
          "bundled": true,
          "dev": true,
          "requires": {
            "safe-buffer": "^5.1.2",
            "yallist": "^3.0.0"
          }
        },
        "minizlib": {
          "version": "1.2.1",
          "bundled": true,
          "dev": true,
          "optional": true,
          "requires": {
            "minipass": "^2.2.1"
          }
        },
        "mkdirp": {
          "version": "0.5.1",
          "bundled": true,
          "dev": true,
          "requires": {
            "minimist": "0.0.8"
          }
        },
        "ms": {
          "version": "2.0.0",
          "bundled": true,
          "dev": true,
          "optional": true
        },
        "needle": {
          "version": "2.2.4",
          "bundled": true,
          "dev": true,
          "optional": true,
          "requires": {
            "debug": "^2.1.2",
            "iconv-lite": "^0.4.4",
            "sax": "^1.2.4"
          }
        },
        "node-pre-gyp": {
          "version": "0.10.3",
          "bundled": true,
          "dev": true,
          "optional": true,
          "requires": {
            "detect-libc": "^1.0.2",
            "mkdirp": "^0.5.1",
            "needle": "^2.2.1",
            "nopt": "^4.0.1",
            "npm-packlist": "^1.1.6",
            "npmlog": "^4.0.2",
            "rc": "^1.2.7",
            "rimraf": "^2.6.1",
            "semver": "^5.3.0",
            "tar": "^4"
          }
        },
        "nopt": {
          "version": "4.0.1",
          "bundled": true,
          "dev": true,
          "optional": true,
          "requires": {
            "abbrev": "1",
            "osenv": "^0.1.4"
          }
        },
        "npm-bundled": {
          "version": "1.0.5",
          "bundled": true,
          "dev": true,
          "optional": true
        },
        "npm-packlist": {
          "version": "1.2.0",
          "bundled": true,
          "dev": true,
          "optional": true,
          "requires": {
            "ignore-walk": "^3.0.1",
            "npm-bundled": "^1.0.1"
          }
        },
        "npmlog": {
          "version": "4.1.2",
          "bundled": true,
          "dev": true,
          "optional": true,
          "requires": {
            "are-we-there-yet": "~1.1.2",
            "console-control-strings": "~1.1.0",
            "gauge": "~2.7.3",
            "set-blocking": "~2.0.0"
          }
        },
        "number-is-nan": {
          "version": "1.0.1",
          "bundled": true,
          "dev": true
        },
        "object-assign": {
          "version": "4.1.1",
          "bundled": true,
          "dev": true,
          "optional": true
        },
        "once": {
          "version": "1.4.0",
          "bundled": true,
          "dev": true,
          "requires": {
            "wrappy": "1"
          }
        },
        "os-homedir": {
          "version": "1.0.2",
          "bundled": true,
          "dev": true,
          "optional": true
        },
        "os-tmpdir": {
          "version": "1.0.2",
          "bundled": true,
          "dev": true,
          "optional": true
        },
        "osenv": {
          "version": "0.1.5",
          "bundled": true,
          "dev": true,
          "optional": true,
          "requires": {
            "os-homedir": "^1.0.0",
            "os-tmpdir": "^1.0.0"
          }
        },
        "path-is-absolute": {
          "version": "1.0.1",
          "bundled": true,
          "dev": true,
          "optional": true
        },
        "process-nextick-args": {
          "version": "2.0.0",
          "bundled": true,
          "dev": true,
          "optional": true
        },
        "rc": {
          "version": "1.2.8",
          "bundled": true,
          "dev": true,
          "optional": true,
          "requires": {
            "deep-extend": "^0.6.0",
            "ini": "~1.3.0",
            "minimist": "^1.2.0",
            "strip-json-comments": "~2.0.1"
          },
          "dependencies": {
            "minimist": {
              "version": "1.2.0",
              "bundled": true,
              "dev": true,
              "optional": true
            }
          }
        },
        "readable-stream": {
          "version": "2.3.6",
          "bundled": true,
          "dev": true,
          "optional": true,
          "requires": {
            "core-util-is": "~1.0.0",
            "inherits": "~2.0.3",
            "isarray": "~1.0.0",
            "process-nextick-args": "~2.0.0",
            "safe-buffer": "~5.1.1",
            "string_decoder": "~1.1.1",
            "util-deprecate": "~1.0.1"
          }
        },
        "rimraf": {
          "version": "2.6.3",
          "bundled": true,
          "dev": true,
          "optional": true,
          "requires": {
            "glob": "^7.1.3"
          }
        },
        "safe-buffer": {
          "version": "5.1.2",
          "bundled": true,
          "dev": true
        },
        "safer-buffer": {
          "version": "2.1.2",
          "bundled": true,
          "dev": true,
          "optional": true
        },
        "sax": {
          "version": "1.2.4",
          "bundled": true,
          "dev": true,
          "optional": true
        },
        "semver": {
          "version": "5.6.0",
          "bundled": true,
          "dev": true,
          "optional": true
        },
        "set-blocking": {
          "version": "2.0.0",
          "bundled": true,
          "dev": true,
          "optional": true
        },
        "signal-exit": {
          "version": "3.0.2",
          "bundled": true,
          "dev": true,
          "optional": true
        },
        "string-width": {
          "version": "1.0.2",
          "bundled": true,
          "dev": true,
          "requires": {
            "code-point-at": "^1.0.0",
            "is-fullwidth-code-point": "^1.0.0",
            "strip-ansi": "^3.0.0"
          }
        },
        "string_decoder": {
          "version": "1.1.1",
          "bundled": true,
          "dev": true,
          "optional": true,
          "requires": {
            "safe-buffer": "~5.1.0"
          }
        },
        "strip-ansi": {
          "version": "3.0.1",
          "bundled": true,
          "dev": true,
          "requires": {
            "ansi-regex": "^2.0.0"
          }
        },
        "strip-json-comments": {
          "version": "2.0.1",
          "bundled": true,
          "dev": true,
          "optional": true
        },
        "tar": {
          "version": "4.4.8",
          "bundled": true,
          "dev": true,
          "optional": true,
          "requires": {
            "chownr": "^1.1.1",
            "fs-minipass": "^1.2.5",
            "minipass": "^2.3.4",
            "minizlib": "^1.1.1",
            "mkdirp": "^0.5.0",
            "safe-buffer": "^5.1.2",
            "yallist": "^3.0.2"
          }
        },
        "util-deprecate": {
          "version": "1.0.2",
          "bundled": true,
          "dev": true,
          "optional": true
        },
        "wide-align": {
          "version": "1.1.3",
          "bundled": true,
          "dev": true,
          "optional": true,
          "requires": {
            "string-width": "^1.0.2 || 2"
          }
        },
        "wrappy": {
          "version": "1.0.2",
          "bundled": true,
          "dev": true
        },
        "yallist": {
          "version": "3.0.3",
          "bundled": true,
          "dev": true
        }
      }
    },
    "function-bind": {
      "version": "1.1.1",
      "resolved": "https://registry.npmjs.org/function-bind/-/function-bind-1.1.1.tgz",
      "integrity": "sha512-yIovAzMX49sF8Yl58fSCWJ5svSLuaibPxXQJFLmBObTuCr0Mf1KiPopGM9NiFjiYBCbfaa2Fh6breQ6ANVTI0A=="
    },
    "functional-red-black-tree": {
      "version": "1.0.1",
      "resolved": "https://registry.npmjs.org/functional-red-black-tree/-/functional-red-black-tree-1.0.1.tgz",
      "integrity": "sha1-GwqzvVU7Kg1jmdKcDj6gslIHgyc="
    },
    "get-caller-file": {
      "version": "1.0.3",
      "resolved": "https://registry.npmjs.org/get-caller-file/-/get-caller-file-1.0.3.tgz",
      "integrity": "sha512-3t6rVToeoZfYSGd8YoLFR2DJkiQrIiUrGcjvFX2mDw3bn6k2OtwHN0TNCLbBO+w8qTvimhDkv+LSscbJY1vE6w==",
      "dev": true
    },
    "get-own-enumerable-property-symbols": {
      "version": "3.0.0",
      "resolved": "https://registry.npmjs.org/get-own-enumerable-property-symbols/-/get-own-enumerable-property-symbols-3.0.0.tgz",
      "integrity": "sha512-CIJYJC4GGF06TakLg8z4GQKvDsx9EMspVxOYih7LerEL/WosUnFIww45CGfxfeKHqlg3twgUrYRT1O3WQqjGCg==",
      "dev": true
    },
    "get-stream": {
      "version": "3.0.0",
      "resolved": "https://registry.npmjs.org/get-stream/-/get-stream-3.0.0.tgz",
      "integrity": "sha1-jpQ9E1jcN1VQVOy+LtsFqhdO3hQ=",
      "dev": true
    },
    "get-value": {
      "version": "2.0.6",
      "resolved": "https://registry.npmjs.org/get-value/-/get-value-2.0.6.tgz",
      "integrity": "sha1-3BXKHGcjh8p2vTesCjlbogQqLCg=",
      "dev": true
    },
    "getpass": {
      "version": "0.1.7",
      "resolved": "https://registry.npmjs.org/getpass/-/getpass-0.1.7.tgz",
      "integrity": "sha1-Xv+OPmhNVprkyysSgmBOi6YhSfo=",
      "requires": {
        "assert-plus": "^1.0.0"
      }
    },
    "glob": {
      "version": "7.1.3",
      "resolved": "https://registry.npmjs.org/glob/-/glob-7.1.3.tgz",
      "integrity": "sha512-vcfuiIxogLV4DlGBHIUOwI0IbrJ8HWPc4MU7HzviGeNho/UJDfi6B5p3sHeWIQ0KGIU0Jpxi5ZHxemQfLkkAwQ==",
      "requires": {
        "fs.realpath": "^1.0.0",
        "inflight": "^1.0.4",
        "inherits": "2",
        "minimatch": "^3.0.4",
        "once": "^1.3.0",
        "path-is-absolute": "^1.0.0"
      }
    },
    "glob-base": {
      "version": "0.3.0",
      "resolved": "https://registry.npmjs.org/glob-base/-/glob-base-0.3.0.tgz",
      "integrity": "sha1-27Fk9iIbHAscz4Kuoyi0l98Oo8Q=",
      "dev": true,
      "requires": {
        "glob-parent": "^2.0.0",
        "is-glob": "^2.0.0"
      }
    },
    "glob-parent": {
      "version": "2.0.0",
      "resolved": "https://registry.npmjs.org/glob-parent/-/glob-parent-2.0.0.tgz",
      "integrity": "sha1-gTg9ctsFT8zPUzbaqQLxgvbtuyg=",
      "dev": true,
      "requires": {
        "is-glob": "^2.0.0"
      }
    },
    "glob-to-regexp": {
      "version": "0.4.0",
      "resolved": "https://registry.npmjs.org/glob-to-regexp/-/glob-to-regexp-0.4.0.tgz",
      "integrity": "sha512-fyPCII4vn9Gvjq2U/oDAfP433aiE64cyP/CJjRJcpVGjqqNdioUYn9+r0cSzT1XPwmGAHuTT7iv+rQT8u/YHKQ==",
      "dev": true
    },
    "global": {
      "version": "4.3.2",
      "resolved": "https://registry.npmjs.org/global/-/global-4.3.2.tgz",
      "integrity": "sha1-52mJJopsdMOJCLEwWxD8DjlOnQ8=",
      "requires": {
        "min-document": "^2.19.0",
        "process": "~0.5.1"
      }
    },
    "globals": {
      "version": "9.18.0",
      "resolved": "https://registry.npmjs.org/globals/-/globals-9.18.0.tgz",
      "integrity": "sha512-S0nG3CLEQiY/ILxqtztTWH/3iRRdyBLw6KMDxnKMchrtbj2OFmehVh0WUCfW3DUrIgx/qFrJPICrq4Z4sTR9UQ=="
    },
    "graceful-fs": {
      "version": "4.1.15",
      "resolved": "https://registry.npmjs.org/graceful-fs/-/graceful-fs-4.1.15.tgz",
      "integrity": "sha512-6uHUhOPEBgQ24HM+r6b/QwWfZq+yiFcipKFrOFiBEnWdy5sdzYoi+pJeQaPI5qOLRFqWmAXUPQNsielzdLoecA==",
      "dev": true
    },
    "growly": {
      "version": "1.3.0",
      "resolved": "https://registry.npmjs.org/growly/-/growly-1.3.0.tgz",
      "integrity": "sha1-8QdIy+dq+WS3yWyTxrzCivEgwIE=",
      "dev": true
    },
    "handlebars": {
      "version": "4.1.1",
      "resolved": "https://registry.npmjs.org/handlebars/-/handlebars-4.1.1.tgz",
      "integrity": "sha512-3Zhi6C0euYZL5sM0Zcy7lInLXKQ+YLcF/olbN010mzGQ4XVm50JeyBnMqofHh696GrciGruC7kCcApPDJvVgwA==",
      "dev": true,
      "requires": {
        "neo-async": "^2.6.0",
        "optimist": "^0.6.1",
        "source-map": "^0.6.1",
        "uglify-js": "^3.1.4"
      },
      "dependencies": {
        "source-map": {
          "version": "0.6.1",
          "resolved": "https://registry.npmjs.org/source-map/-/source-map-0.6.1.tgz",
          "integrity": "sha512-UjgapumWlbMhkBgzT7Ykc5YXUT46F0iKu8SGXq0bcwP5dz/h0Plj6enJqjz1Zbq2l5WaqYnrVbwWOWMyF3F47g==",
          "dev": true
        }
      }
    },
    "har-schema": {
      "version": "2.0.0",
      "resolved": "https://registry.npmjs.org/har-schema/-/har-schema-2.0.0.tgz",
      "integrity": "sha1-qUwiJOvKwEeCoNkDVSHyRzW37JI="
    },
    "har-validator": {
      "version": "5.1.3",
      "resolved": "https://registry.npmjs.org/har-validator/-/har-validator-5.1.3.tgz",
      "integrity": "sha512-sNvOCzEQNr/qrvJgc3UG/kD4QtlHycrzwS+6mfTrrSq97BvaYcPZZI1ZSqGSPR73Cxn4LKTD4PttRwfU7jWq5g==",
      "requires": {
        "ajv": "^6.5.5",
        "har-schema": "^2.0.0"
      }
    },
    "has": {
      "version": "1.0.3",
      "resolved": "https://registry.npmjs.org/has/-/has-1.0.3.tgz",
      "integrity": "sha512-f2dvO0VU6Oej7RkWJGrehjbzMAjFp5/VKPp5tTpWIV4JHHZK1/BxbFRtf/siA2SWTe09caDmVtYYzWEIbBS4zw==",
      "requires": {
        "function-bind": "^1.1.1"
      }
    },
    "has-ansi": {
      "version": "2.0.0",
      "resolved": "https://registry.npmjs.org/has-ansi/-/has-ansi-2.0.0.tgz",
      "integrity": "sha1-NPUEnOHs3ysGSa8+8k5F7TVBbZE=",
      "requires": {
        "ansi-regex": "^2.0.0"
      }
    },
    "has-flag": {
      "version": "3.0.0",
      "resolved": "https://registry.npmjs.org/has-flag/-/has-flag-3.0.0.tgz",
      "integrity": "sha1-tdRU3CGZriJWmfNGfloH87lVuv0=",
      "dev": true
    },
    "has-symbols": {
      "version": "1.0.0",
      "resolved": "https://registry.npmjs.org/has-symbols/-/has-symbols-1.0.0.tgz",
      "integrity": "sha1-uhqPGvKg/DllD1yFA2dwQSIGO0Q="
    },
    "has-value": {
      "version": "1.0.0",
      "resolved": "https://registry.npmjs.org/has-value/-/has-value-1.0.0.tgz",
      "integrity": "sha1-GLKB2lhbHFxR3vJMkw7SmgvmsXc=",
      "dev": true,
      "requires": {
        "get-value": "^2.0.6",
        "has-values": "^1.0.0",
        "isobject": "^3.0.0"
      },
      "dependencies": {
        "isobject": {
          "version": "3.0.1",
          "resolved": "https://registry.npmjs.org/isobject/-/isobject-3.0.1.tgz",
          "integrity": "sha1-TkMekrEalzFjaqH5yNHMvP2reN8=",
          "dev": true
        }
      }
    },
    "has-values": {
      "version": "1.0.0",
      "resolved": "https://registry.npmjs.org/has-values/-/has-values-1.0.0.tgz",
      "integrity": "sha1-lbC2P+whRmGab+V/51Yo1aOe/k8=",
      "dev": true,
      "requires": {
        "is-number": "^3.0.0",
        "kind-of": "^4.0.0"
      },
      "dependencies": {
        "is-number": {
          "version": "3.0.0",
          "resolved": "https://registry.npmjs.org/is-number/-/is-number-3.0.0.tgz",
          "integrity": "sha1-JP1iAaR4LPUFYcgQJ2r8fRLXEZU=",
          "dev": true,
          "requires": {
            "kind-of": "^3.0.2"
          },
          "dependencies": {
            "kind-of": {
              "version": "3.2.2",
              "resolved": "https://registry.npmjs.org/kind-of/-/kind-of-3.2.2.tgz",
              "integrity": "sha1-MeohpzS6ubuw8yRm2JOupR5KPGQ=",
              "dev": true,
              "requires": {
                "is-buffer": "^1.1.5"
              }
            }
          }
        },
        "kind-of": {
          "version": "4.0.0",
          "resolved": "https://registry.npmjs.org/kind-of/-/kind-of-4.0.0.tgz",
          "integrity": "sha1-IIE989cSkosgc3hpGkUGb65y3Vc=",
          "dev": true,
          "requires": {
            "is-buffer": "^1.1.5"
          }
        }
      }
    },
    "hash-base": {
      "version": "3.0.4",
      "resolved": "https://registry.npmjs.org/hash-base/-/hash-base-3.0.4.tgz",
      "integrity": "sha1-X8hoaEfs1zSZQDMZprCj8/auSRg=",
      "requires": {
        "inherits": "^2.0.1",
        "safe-buffer": "^5.0.1"
      }
    },
    "hash.js": {
      "version": "1.1.7",
      "resolved": "https://registry.npmjs.org/hash.js/-/hash.js-1.1.7.tgz",
      "integrity": "sha512-taOaskGt4z4SOANNseOviYDvjEJinIkRgmp7LbKP2YTTmVxWBl87s/uzK9r+44BclBSp2X7K1hqeNfz9JbBeXA==",
      "requires": {
        "inherits": "^2.0.3",
        "minimalistic-assert": "^1.0.1"
      }
    },
    "hdkey": {
      "version": "0.7.1",
      "resolved": "https://registry.npmjs.org/hdkey/-/hdkey-0.7.1.tgz",
      "integrity": "sha1-yu5L6BqneSHpCbjSKN0PKayu5jI=",
      "requires": {
        "coinstring": "^2.0.0",
        "secp256k1": "^3.0.1"
      }
    },
    "highlight.js": {
      "version": "9.15.6",
      "resolved": "https://registry.npmjs.org/highlight.js/-/highlight.js-9.15.6.tgz",
      "integrity": "sha512-zozTAWM1D6sozHo8kqhfYgsac+B+q0PmsjXeyDrYIHHcBN0zTVT66+s2GW1GZv7DbyaROdLXKdabwS/WqPyIdQ==",
      "dev": true
    },
    "hmac-drbg": {
      "version": "1.0.1",
      "resolved": "https://registry.npmjs.org/hmac-drbg/-/hmac-drbg-1.0.1.tgz",
      "integrity": "sha1-0nRXAQJabHdabFRXk+1QL8DGSaE=",
      "requires": {
        "hash.js": "^1.0.3",
        "minimalistic-assert": "^1.0.0",
        "minimalistic-crypto-utils": "^1.0.1"
      }
    },
    "home-or-tmp": {
      "version": "2.0.0",
      "resolved": "https://registry.npmjs.org/home-or-tmp/-/home-or-tmp-2.0.0.tgz",
      "integrity": "sha1-42w/LSyufXRqhX440Y1fMqeILbg=",
      "requires": {
        "os-homedir": "^1.0.0",
        "os-tmpdir": "^1.0.1"
      }
    },
    "hosted-git-info": {
      "version": "2.7.1",
      "resolved": "https://registry.npmjs.org/hosted-git-info/-/hosted-git-info-2.7.1.tgz",
      "integrity": "sha512-7T/BxH19zbcCTa8XkMlbK5lTo1WtgkFi3GvdWEyNuc4Vex7/9Dqbnpsf4JMydcfj9HCg4zUWFTL3Za6lapg5/w==",
      "dev": true
    },
    "html-encoding-sniffer": {
      "version": "1.0.2",
      "resolved": "https://registry.npmjs.org/html-encoding-sniffer/-/html-encoding-sniffer-1.0.2.tgz",
      "integrity": "sha512-71lZziiDnsuabfdYiUeWdCVyKuqwWi23L8YeIgV9jSSZHCtb6wB1BKWooH7L3tn4/FuZJMVWyNaIDr4RGmaSYw==",
      "dev": true,
      "requires": {
        "whatwg-encoding": "^1.0.1"
      }
    },
    "http-signature": {
      "version": "1.2.0",
      "resolved": "https://registry.npmjs.org/http-signature/-/http-signature-1.2.0.tgz",
      "integrity": "sha1-muzZJRFHcvPZW2WmCruPfBj7rOE=",
      "requires": {
        "assert-plus": "^1.0.0",
        "jsprim": "^1.2.2",
        "sshpk": "^1.7.0"
      }
    },
    "human-standard-collectible-abi": {
      "version": "1.0.2",
      "resolved": "https://registry.npmjs.org/human-standard-collectible-abi/-/human-standard-collectible-abi-1.0.2.tgz",
      "integrity": "sha512-nD3ITUuSAIBgkaCm9J2BGwlHL8iEzFjJfTleDAC5Wi8RBJEXXhxV0JeJjd95o+rTwf98uTE5MW+VoBKOIYQh0g=="
    },
    "human-standard-token-abi": {
      "version": "2.0.0",
      "resolved": "https://registry.npmjs.org/human-standard-token-abi/-/human-standard-token-abi-2.0.0.tgz",
      "integrity": "sha512-m1f5DiIvqaNmpgphNqx2OziyTCj4Lvmmk28uMSxGWrOc9/lMpAKH8UcMPhvb13DMNZPzxn07WYFhxOGKuPLryg=="
    },
    "husky": {
      "version": "0.14.3",
      "resolved": "https://registry.npmjs.org/husky/-/husky-0.14.3.tgz",
      "integrity": "sha512-e21wivqHpstpoiWA/Yi8eFti8E+sQDSS53cpJsPptPs295QTOQR0ZwnHo2TXy1XOpZFD9rPOd3NpmqTK6uMLJA==",
      "dev": true,
      "requires": {
        "is-ci": "^1.0.10",
        "normalize-path": "^1.0.0",
        "strip-indent": "^2.0.0"
      }
    },
    "iconv-lite": {
      "version": "0.4.24",
      "resolved": "https://registry.npmjs.org/iconv-lite/-/iconv-lite-0.4.24.tgz",
      "integrity": "sha512-v3MXnZAcvnywkTUEZomIActle7RXXeedOR31wwl7VlyoXO4Qi9arvSenNQWne1TcRwhCL1HwLI21bEqdpj8/rA==",
      "requires": {
        "safer-buffer": ">= 2.1.2 < 3"
      }
    },
    "ieee754": {
      "version": "1.1.12",
      "resolved": "https://registry.npmjs.org/ieee754/-/ieee754-1.1.12.tgz",
      "integrity": "sha512-GguP+DRY+pJ3soyIiGPTvdiVXjZ+DbXOxGpXn3eMvNW4x4irjqXm4wHKscC+TfxSJ0yw/S1F24tqdMNsMZTiLA=="
    },
    "immediate": {
      "version": "3.2.3",
      "resolved": "https://registry.npmjs.org/immediate/-/immediate-3.2.3.tgz",
      "integrity": "sha1-0UD6j2FGWb1lQSMwl92qwlzdmRw="
    },
    "import-local": {
      "version": "1.0.0",
      "resolved": "https://registry.npmjs.org/import-local/-/import-local-1.0.0.tgz",
      "integrity": "sha512-vAaZHieK9qjGo58agRBg+bhHX3hoTZU/Oa3GESWLz7t1U62fk63aHuDJJEteXoDeTCcPmUT+z38gkHPZkkmpmQ==",
      "dev": true,
      "requires": {
        "pkg-dir": "^2.0.0",
        "resolve-cwd": "^2.0.0"
      }
    },
    "imurmurhash": {
      "version": "0.1.4",
      "resolved": "https://registry.npmjs.org/imurmurhash/-/imurmurhash-0.1.4.tgz",
      "integrity": "sha1-khi5srkoojixPcT7a21XbyMUU+o=",
      "dev": true
    },
    "indent-string": {
      "version": "2.1.0",
      "resolved": "https://registry.npmjs.org/indent-string/-/indent-string-2.1.0.tgz",
      "integrity": "sha1-ji1INIdCEhtKghi3oTfppSBJ3IA=",
      "dev": true,
      "requires": {
        "repeating": "^2.0.0"
      }
    },
    "inflight": {
      "version": "1.0.6",
      "resolved": "https://registry.npmjs.org/inflight/-/inflight-1.0.6.tgz",
      "integrity": "sha1-Sb1jMdfQLQwJvJEKEHW6gWW1bfk=",
      "requires": {
        "once": "^1.3.0",
        "wrappy": "1"
      }
    },
    "inherits": {
      "version": "2.0.3",
      "resolved": "https://registry.npmjs.org/inherits/-/inherits-2.0.3.tgz",
      "integrity": "sha1-Yzwsg+PaQqUC9SRmAiSA9CCCYd4="
    },
    "interpret": {
      "version": "1.2.0",
      "resolved": "https://registry.npmjs.org/interpret/-/interpret-1.2.0.tgz",
      "integrity": "sha512-mT34yGKMNceBQUoVn7iCDKDntA7SC6gycMAWzGx1z/CMCTV7b2AAtXlo3nRyHZ1FelRkQbQjprHSYGwzLtkVbw==",
      "dev": true
    },
    "invariant": {
      "version": "2.2.4",
      "resolved": "https://registry.npmjs.org/invariant/-/invariant-2.2.4.tgz",
      "integrity": "sha512-phJfQVBuaJM5raOpJjSfkiD6BpbCE4Ns//LaXl6wGYtUBY83nWS6Rf9tXm2e8VaK60JEjYldbPif/A2B1C2gNA==",
      "requires": {
        "loose-envify": "^1.0.0"
      }
    },
    "invert-kv": {
      "version": "1.0.0",
      "resolved": "https://registry.npmjs.org/invert-kv/-/invert-kv-1.0.0.tgz",
      "integrity": "sha1-EEqOSqym09jNFXqO+L+rLXo//bY=",
      "dev": true
    },
    "is-accessor-descriptor": {
      "version": "0.1.6",
      "resolved": "https://registry.npmjs.org/is-accessor-descriptor/-/is-accessor-descriptor-0.1.6.tgz",
      "integrity": "sha1-qeEss66Nh2cn7u84Q/igiXtcmNY=",
      "dev": true,
      "requires": {
        "kind-of": "^3.0.2"
      }
    },
    "is-arrayish": {
      "version": "0.2.1",
      "resolved": "https://registry.npmjs.org/is-arrayish/-/is-arrayish-0.2.1.tgz",
      "integrity": "sha1-d8mYQFJ6qOyxqLppe4BkWnqSap0=",
      "dev": true
    },
    "is-buffer": {
      "version": "1.1.6",
      "resolved": "https://registry.npmjs.org/is-buffer/-/is-buffer-1.1.6.tgz",
      "integrity": "sha512-NcdALwpXkTm5Zvvbk7owOUSvVvBKDgKP5/ewfXEznmQFfs4ZRmanOeKBTjRVjka3QFoN6XJ+9F3USqfHqTaU5w==",
      "dev": true
    },
    "is-callable": {
      "version": "1.1.4",
      "resolved": "https://registry.npmjs.org/is-callable/-/is-callable-1.1.4.tgz",
      "integrity": "sha512-r5p9sxJjYnArLjObpjA4xu5EKI3CuKHkJXMhT7kwbpUyIFD1n5PMAsoPvWnvtZiNz7LjkYDRZhd7FlI0eMijEA=="
    },
    "is-ci": {
      "version": "1.2.1",
      "resolved": "https://registry.npmjs.org/is-ci/-/is-ci-1.2.1.tgz",
      "integrity": "sha512-s6tfsaQaQi3JNciBH6shVqEDvhGut0SUXr31ag8Pd8BBbVVlcGfWhpPmEOoM6RJ5TFhbypvf5yyRw/VXW1IiWg==",
      "dev": true,
      "requires": {
        "ci-info": "^1.5.0"
      }
    },
    "is-data-descriptor": {
      "version": "0.1.4",
      "resolved": "https://registry.npmjs.org/is-data-descriptor/-/is-data-descriptor-0.1.4.tgz",
      "integrity": "sha1-C17mSDiOLIYCgueT8YVv7D8wG1Y=",
      "dev": true,
      "requires": {
        "kind-of": "^3.0.2"
      }
    },
    "is-date-object": {
      "version": "1.0.1",
      "resolved": "https://registry.npmjs.org/is-date-object/-/is-date-object-1.0.1.tgz",
      "integrity": "sha1-mqIOtq7rv/d/vTPnTKAbM1gdOhY="
    },
    "is-descriptor": {
      "version": "0.1.6",
      "resolved": "https://registry.npmjs.org/is-descriptor/-/is-descriptor-0.1.6.tgz",
      "integrity": "sha512-avDYr0SB3DwO9zsMov0gKCESFYqCnE4hq/4z3TdUlukEy5t9C0YRq7HLrsN52NAcqXKaepeCD0n+B0arnVG3Hg==",
      "dev": true,
      "requires": {
        "is-accessor-descriptor": "^0.1.6",
        "is-data-descriptor": "^0.1.4",
        "kind-of": "^5.0.0"
      },
      "dependencies": {
        "kind-of": {
          "version": "5.1.0",
          "resolved": "https://registry.npmjs.org/kind-of/-/kind-of-5.1.0.tgz",
          "integrity": "sha512-NGEErnH6F2vUuXDh+OlbcKW7/wOcfdRHaZ7VWtqCztfHri/++YKmP51OdWeGPuqCOba6kk2OTe5d02VmTB80Pw==",
          "dev": true
        }
      }
    },
    "is-directory": {
      "version": "0.3.1",
      "resolved": "https://registry.npmjs.org/is-directory/-/is-directory-0.3.1.tgz",
      "integrity": "sha1-YTObbyR1/Hcv2cnYP1yFddwVSuE=",
      "dev": true
    },
    "is-dotfile": {
      "version": "1.0.3",
      "resolved": "https://registry.npmjs.org/is-dotfile/-/is-dotfile-1.0.3.tgz",
      "integrity": "sha1-pqLzL/0t+wT1yiXs0Pa4PPeYoeE=",
      "dev": true
    },
    "is-equal-shallow": {
      "version": "0.1.3",
      "resolved": "https://registry.npmjs.org/is-equal-shallow/-/is-equal-shallow-0.1.3.tgz",
      "integrity": "sha1-IjgJj8Ih3gvPpdnqxMRdY4qhxTQ=",
      "dev": true,
      "requires": {
        "is-primitive": "^2.0.0"
      }
    },
    "is-extendable": {
      "version": "0.1.1",
      "resolved": "https://registry.npmjs.org/is-extendable/-/is-extendable-0.1.1.tgz",
      "integrity": "sha1-YrEQ4omkcUGOPsNqYX1HLjAd/Ik=",
      "dev": true
    },
    "is-extglob": {
      "version": "1.0.0",
      "resolved": "https://registry.npmjs.org/is-extglob/-/is-extglob-1.0.0.tgz",
      "integrity": "sha1-rEaBd8SUNAWgkvyPKXYMb/xiBsA=",
      "dev": true
    },
    "is-finite": {
      "version": "1.0.2",
      "resolved": "https://registry.npmjs.org/is-finite/-/is-finite-1.0.2.tgz",
      "integrity": "sha1-zGZ3aVYCvlUO8R6LSqYwU0K20Ko=",
      "requires": {
        "number-is-nan": "^1.0.0"
      }
    },
    "is-fn": {
      "version": "1.0.0",
      "resolved": "https://registry.npmjs.org/is-fn/-/is-fn-1.0.0.tgz",
      "integrity": "sha1-lUPV3nvPWwiiLsiiC65uKG1RDYw="
    },
    "is-fullwidth-code-point": {
      "version": "2.0.0",
      "resolved": "https://registry.npmjs.org/is-fullwidth-code-point/-/is-fullwidth-code-point-2.0.0.tgz",
      "integrity": "sha1-o7MKXE8ZkYMWeqq5O+764937ZU8=",
      "dev": true
    },
    "is-function": {
      "version": "1.0.1",
      "resolved": "https://registry.npmjs.org/is-function/-/is-function-1.0.1.tgz",
      "integrity": "sha1-Es+5i2W1fdPRk6MSH19uL0N2ArU="
    },
    "is-generator-fn": {
      "version": "1.0.0",
      "resolved": "https://registry.npmjs.org/is-generator-fn/-/is-generator-fn-1.0.0.tgz",
      "integrity": "sha1-lp1J4bszKfa7fwkIm+JleLLd1Go=",
      "dev": true
    },
    "is-glob": {
      "version": "2.0.1",
      "resolved": "https://registry.npmjs.org/is-glob/-/is-glob-2.0.1.tgz",
      "integrity": "sha1-0Jb5JqPe1WAPP9/ZEZjLCIjC2GM=",
      "dev": true,
      "requires": {
        "is-extglob": "^1.0.0"
      }
    },
    "is-hex-prefixed": {
      "version": "1.0.0",
      "resolved": "https://registry.npmjs.org/is-hex-prefixed/-/is-hex-prefixed-1.0.0.tgz",
      "integrity": "sha1-fY035q135dEnFIkTxXPggtd39VQ="
    },
    "is-number": {
      "version": "2.1.0",
      "resolved": "https://registry.npmjs.org/is-number/-/is-number-2.1.0.tgz",
      "integrity": "sha1-Afy7s5NGOlSPL0ZszhbezknbkI8=",
      "dev": true,
      "requires": {
        "kind-of": "^3.0.2"
      }
    },
    "is-obj": {
      "version": "1.0.1",
      "resolved": "https://registry.npmjs.org/is-obj/-/is-obj-1.0.1.tgz",
      "integrity": "sha1-PkcprB9f3gJc19g6iW2rn09n2w8=",
      "dev": true
    },
    "is-observable": {
      "version": "0.2.0",
      "resolved": "https://registry.npmjs.org/is-observable/-/is-observable-0.2.0.tgz",
      "integrity": "sha1-s2ExHYPG5dcmyr9eJQsCNxBvWuI=",
      "dev": true,
      "requires": {
        "symbol-observable": "^0.2.2"
      }
    },
    "is-plain-object": {
      "version": "2.0.4",
      "resolved": "https://registry.npmjs.org/is-plain-object/-/is-plain-object-2.0.4.tgz",
      "integrity": "sha512-h5PpgXkWitc38BBMYawTYMWJHFZJVnBquFE57xFpjB8pJFiF6gZ+bU+WyI/yqXiFR5mdLsgYNaPe8uao6Uv9Og==",
      "dev": true,
      "requires": {
        "isobject": "^3.0.1"
      },
      "dependencies": {
        "isobject": {
          "version": "3.0.1",
          "resolved": "https://registry.npmjs.org/isobject/-/isobject-3.0.1.tgz",
          "integrity": "sha1-TkMekrEalzFjaqH5yNHMvP2reN8=",
          "dev": true
        }
      }
    },
    "is-posix-bracket": {
      "version": "0.1.1",
      "resolved": "https://registry.npmjs.org/is-posix-bracket/-/is-posix-bracket-0.1.1.tgz",
      "integrity": "sha1-MzTceXdDaOkvAW5vvAqI9c1ua8Q=",
      "dev": true
    },
    "is-primitive": {
      "version": "2.0.0",
      "resolved": "https://registry.npmjs.org/is-primitive/-/is-primitive-2.0.0.tgz",
      "integrity": "sha1-IHurkWOEmcB7Kt8kCkGochADRXU=",
      "dev": true
    },
    "is-promise": {
      "version": "2.1.0",
      "resolved": "https://registry.npmjs.org/is-promise/-/is-promise-2.1.0.tgz",
      "integrity": "sha1-eaKp7OfwlugPNtKy87wWwf9L8/o=",
      "dev": true
    },
    "is-regex": {
      "version": "1.0.4",
      "resolved": "https://registry.npmjs.org/is-regex/-/is-regex-1.0.4.tgz",
      "integrity": "sha1-VRdIm1RwkbCTDglWVM7SXul+lJE=",
      "requires": {
        "has": "^1.0.1"
      }
    },
    "is-regexp": {
      "version": "1.0.0",
      "resolved": "https://registry.npmjs.org/is-regexp/-/is-regexp-1.0.0.tgz",
      "integrity": "sha1-/S2INUXEa6xaYz57mgnof6LLUGk=",
      "dev": true
    },
    "is-stream": {
      "version": "1.1.0",
      "resolved": "https://registry.npmjs.org/is-stream/-/is-stream-1.1.0.tgz",
      "integrity": "sha1-EtSj3U5o4Lec6428hBc66A2RykQ="
    },
    "is-symbol": {
      "version": "1.0.2",
      "resolved": "https://registry.npmjs.org/is-symbol/-/is-symbol-1.0.2.tgz",
      "integrity": "sha512-HS8bZ9ox60yCJLH9snBpIwv9pYUAkcuLhSA1oero1UB5y9aiQpRA8y2ex945AOtCZL1lJDeIk3G5LthswI46Lw==",
      "requires": {
        "has-symbols": "^1.0.0"
      }
    },
    "is-typedarray": {
      "version": "1.0.0",
      "resolved": "https://registry.npmjs.org/is-typedarray/-/is-typedarray-1.0.0.tgz",
      "integrity": "sha1-5HnICFjfDBsR3dppQPlgEfzaSpo="
    },
    "is-utf8": {
      "version": "0.2.1",
      "resolved": "https://registry.npmjs.org/is-utf8/-/is-utf8-0.2.1.tgz",
      "integrity": "sha1-Sw2hRCEE0bM2NA6AeX6GXPOffXI=",
      "dev": true
    },
    "is-windows": {
      "version": "1.0.2",
      "resolved": "https://registry.npmjs.org/is-windows/-/is-windows-1.0.2.tgz",
      "integrity": "sha512-eXK1UInq2bPmjyX6e3VHIzMLobc4J94i4AWn+Hpq3OU5KkrRC96OAcR3PRJ/pGu6m8TRnBHP9dkXQVsT/COVIA==",
      "dev": true
    },
    "is-wsl": {
      "version": "1.1.0",
      "resolved": "https://registry.npmjs.org/is-wsl/-/is-wsl-1.1.0.tgz",
      "integrity": "sha1-HxbkqiKwTRM2tmGIpmrzxgDDpm0=",
      "dev": true
    },
    "isarray": {
      "version": "1.0.0",
      "resolved": "https://registry.npmjs.org/isarray/-/isarray-1.0.0.tgz",
      "integrity": "sha1-u5NdSFgsuhaMBoNJV6VKPgcSTxE="
    },
    "isexe": {
      "version": "2.0.0",
      "resolved": "https://registry.npmjs.org/isexe/-/isexe-2.0.0.tgz",
      "integrity": "sha1-6PvzdNxVb/iUehDcsFctYz8s+hA=",
      "dev": true
    },
    "isobject": {
      "version": "2.1.0",
      "resolved": "https://registry.npmjs.org/isobject/-/isobject-2.1.0.tgz",
      "integrity": "sha1-8GVWEJaj8dou9GJy+BXIQNh+DIk=",
      "dev": true,
      "requires": {
        "isarray": "1.0.0"
      }
    },
    "isomorphic-fetch": {
      "version": "2.2.1",
      "resolved": "https://registry.npmjs.org/isomorphic-fetch/-/isomorphic-fetch-2.2.1.tgz",
      "integrity": "sha1-YRrhrPFPXoH3KVB0coGf6XM1WKk=",
      "requires": {
        "node-fetch": "^1.0.1",
        "whatwg-fetch": ">=0.10.0"
      },
      "dependencies": {
        "node-fetch": {
          "version": "1.7.3",
          "resolved": "https://registry.npmjs.org/node-fetch/-/node-fetch-1.7.3.tgz",
          "integrity": "sha512-NhZ4CsKx7cYm2vSrBAr2PvFOe6sWDf0UYLRqA6svUYg7+/TSfVAu49jYC4BvQ4Sms9SZgdqGBgroqfDhJdTyKQ==",
          "requires": {
            "encoding": "^0.1.11",
            "is-stream": "^1.0.1"
          }
        }
      }
    },
    "isstream": {
      "version": "0.1.2",
      "resolved": "https://registry.npmjs.org/isstream/-/isstream-0.1.2.tgz",
      "integrity": "sha1-R+Y/evVa+m+S4VAOaQ64uFKcCZo="
    },
    "istanbul-api": {
      "version": "1.3.7",
      "resolved": "https://registry.npmjs.org/istanbul-api/-/istanbul-api-1.3.7.tgz",
      "integrity": "sha512-4/ApBnMVeEPG3EkSzcw25wDe4N66wxwn+KKn6b47vyek8Xb3NBAcg4xfuQbS7BqcZuTX4wxfD5lVagdggR3gyA==",
      "dev": true,
      "requires": {
        "async": "^2.1.4",
        "fileset": "^2.0.2",
        "istanbul-lib-coverage": "^1.2.1",
        "istanbul-lib-hook": "^1.2.2",
        "istanbul-lib-instrument": "^1.10.2",
        "istanbul-lib-report": "^1.1.5",
        "istanbul-lib-source-maps": "^1.2.6",
        "istanbul-reports": "^1.5.1",
        "js-yaml": "^3.7.0",
        "mkdirp": "^0.5.1",
        "once": "^1.4.0"
      }
    },
    "istanbul-lib-coverage": {
      "version": "1.2.1",
      "resolved": "https://registry.npmjs.org/istanbul-lib-coverage/-/istanbul-lib-coverage-1.2.1.tgz",
      "integrity": "sha512-PzITeunAgyGbtY1ibVIUiV679EFChHjoMNRibEIobvmrCRaIgwLxNucOSimtNWUhEib/oO7QY2imD75JVgCJWQ==",
      "dev": true
    },
    "istanbul-lib-hook": {
      "version": "1.2.2",
      "resolved": "https://registry.npmjs.org/istanbul-lib-hook/-/istanbul-lib-hook-1.2.2.tgz",
      "integrity": "sha512-/Jmq7Y1VeHnZEQ3TL10VHyb564mn6VrQXHchON9Jf/AEcmQ3ZIiyD1BVzNOKTZf/G3gE+kiGK6SmpF9y3qGPLw==",
      "dev": true,
      "requires": {
        "append-transform": "^0.4.0"
      }
    },
    "istanbul-lib-instrument": {
      "version": "1.10.2",
      "resolved": "https://registry.npmjs.org/istanbul-lib-instrument/-/istanbul-lib-instrument-1.10.2.tgz",
      "integrity": "sha512-aWHxfxDqvh/ZlxR8BBaEPVSWDPUkGD63VjGQn3jcw8jCp7sHEMKcrj4xfJn/ABzdMEHiQNyvDQhqm5o8+SQg7A==",
      "dev": true,
      "requires": {
        "babel-generator": "^6.18.0",
        "babel-template": "^6.16.0",
        "babel-traverse": "^6.18.0",
        "babel-types": "^6.18.0",
        "babylon": "^6.18.0",
        "istanbul-lib-coverage": "^1.2.1",
        "semver": "^5.3.0"
      }
    },
    "istanbul-lib-report": {
      "version": "1.1.5",
      "resolved": "https://registry.npmjs.org/istanbul-lib-report/-/istanbul-lib-report-1.1.5.tgz",
      "integrity": "sha512-UsYfRMoi6QO/doUshYNqcKJqVmFe9w51GZz8BS3WB0lYxAllQYklka2wP9+dGZeHYaWIdcXUx8JGdbqaoXRXzw==",
      "dev": true,
      "requires": {
        "istanbul-lib-coverage": "^1.2.1",
        "mkdirp": "^0.5.1",
        "path-parse": "^1.0.5",
        "supports-color": "^3.1.2"
      },
      "dependencies": {
        "has-flag": {
          "version": "1.0.0",
          "resolved": "https://registry.npmjs.org/has-flag/-/has-flag-1.0.0.tgz",
          "integrity": "sha1-nZ55MWXOAXoA8AQYxD+UKnsdEfo=",
          "dev": true
        },
        "supports-color": {
          "version": "3.2.3",
          "resolved": "https://registry.npmjs.org/supports-color/-/supports-color-3.2.3.tgz",
          "integrity": "sha1-ZawFBLOVQXHYpklGsq48u4pfVPY=",
          "dev": true,
          "requires": {
            "has-flag": "^1.0.0"
          }
        }
      }
    },
    "istanbul-lib-source-maps": {
      "version": "1.2.6",
      "resolved": "https://registry.npmjs.org/istanbul-lib-source-maps/-/istanbul-lib-source-maps-1.2.6.tgz",
      "integrity": "sha512-TtbsY5GIHgbMsMiRw35YBHGpZ1DVFEO19vxxeiDMYaeOFOCzfnYVxvl6pOUIZR4dtPhAGpSMup8OyF8ubsaqEg==",
      "dev": true,
      "requires": {
        "debug": "^3.1.0",
        "istanbul-lib-coverage": "^1.2.1",
        "mkdirp": "^0.5.1",
        "rimraf": "^2.6.1",
        "source-map": "^0.5.3"
      },
      "dependencies": {
        "debug": {
          "version": "3.2.6",
          "resolved": "https://registry.npmjs.org/debug/-/debug-3.2.6.tgz",
          "integrity": "sha512-mel+jf7nrtEl5Pn1Qx46zARXKDpBbvzezse7p7LqINmdoIk8PYP5SySaxEmYv6TZ0JyEKA1hsCId6DIhgITtWQ==",
          "dev": true,
          "requires": {
            "ms": "^2.1.1"
          }
        },
        "ms": {
          "version": "2.1.1",
          "resolved": "https://registry.npmjs.org/ms/-/ms-2.1.1.tgz",
          "integrity": "sha512-tgp+dl5cGk28utYktBsrFqA7HKgrhgPsg6Z/EfhWI4gl1Hwq8B/GmY/0oXZ6nF8hDVesS/FpnYaD/kOWhYQvyg==",
          "dev": true
        }
      }
    },
    "istanbul-reports": {
      "version": "1.5.1",
      "resolved": "https://registry.npmjs.org/istanbul-reports/-/istanbul-reports-1.5.1.tgz",
      "integrity": "sha512-+cfoZ0UXzWjhAdzosCPP3AN8vvef8XDkWtTfgaN+7L3YTpNYITnCaEkceo5SEYy644VkHka/P1FvkWvrG/rrJw==",
      "dev": true,
      "requires": {
        "handlebars": "^4.0.3"
      }
    },
    "jest": {
      "version": "22.4.4",
      "resolved": "https://registry.npmjs.org/jest/-/jest-22.4.4.tgz",
      "integrity": "sha512-eBhhW8OS/UuX3HxgzNBSVEVhSuRDh39Z1kdYkQVWna+scpgsrD7vSeBI7tmEvsguPDMnfJodW28YBnhv/BzSew==",
      "dev": true,
      "requires": {
        "import-local": "^1.0.0",
        "jest-cli": "^22.4.4"
      },
      "dependencies": {
        "ansi-regex": {
          "version": "3.0.0",
          "resolved": "https://registry.npmjs.org/ansi-regex/-/ansi-regex-3.0.0.tgz",
          "integrity": "sha1-7QMXwyIGT3lGbAKWa922Bas32Zg=",
          "dev": true
        },
        "ansi-styles": {
          "version": "3.2.1",
          "resolved": "https://registry.npmjs.org/ansi-styles/-/ansi-styles-3.2.1.tgz",
          "integrity": "sha512-VT0ZI6kZRdTh8YyJw3SMbYm/u+NqfsAxEpWO0Pf9sq8/e94WxxOpPKx9FR1FlyCtOVDNOQ+8ntlqFxiRc+r5qA==",
          "dev": true,
          "requires": {
            "color-convert": "^1.9.0"
          }
        },
        "chalk": {
          "version": "2.4.2",
          "resolved": "https://registry.npmjs.org/chalk/-/chalk-2.4.2.tgz",
          "integrity": "sha512-Mti+f9lpJNcwF4tWV8/OrTTtF1gZi+f8FqlyAdouralcFWFQWF2+NgCHShjkCb+IFBLq9buZwE1xckQU4peSuQ==",
          "dev": true,
          "requires": {
            "ansi-styles": "^3.2.1",
            "escape-string-regexp": "^1.0.5",
            "supports-color": "^5.3.0"
          }
        },
        "jest-cli": {
          "version": "22.4.4",
          "resolved": "https://registry.npmjs.org/jest-cli/-/jest-cli-22.4.4.tgz",
          "integrity": "sha512-I9dsgkeyjVEEZj9wrGrqlH+8OlNob9Iptyl+6L5+ToOLJmHm4JwOPatin1b2Bzp5R5YRQJ+oiedx7o1H7wJzhA==",
          "dev": true,
          "requires": {
            "ansi-escapes": "^3.0.0",
            "chalk": "^2.0.1",
            "exit": "^0.1.2",
            "glob": "^7.1.2",
            "graceful-fs": "^4.1.11",
            "import-local": "^1.0.0",
            "is-ci": "^1.0.10",
            "istanbul-api": "^1.1.14",
            "istanbul-lib-coverage": "^1.1.1",
            "istanbul-lib-instrument": "^1.8.0",
            "istanbul-lib-source-maps": "^1.2.1",
            "jest-changed-files": "^22.2.0",
            "jest-config": "^22.4.4",
            "jest-environment-jsdom": "^22.4.1",
            "jest-get-type": "^22.1.0",
            "jest-haste-map": "^22.4.2",
            "jest-message-util": "^22.4.0",
            "jest-regex-util": "^22.1.0",
            "jest-resolve-dependencies": "^22.1.0",
            "jest-runner": "^22.4.4",
            "jest-runtime": "^22.4.4",
            "jest-snapshot": "^22.4.0",
            "jest-util": "^22.4.1",
            "jest-validate": "^22.4.4",
            "jest-worker": "^22.2.2",
            "micromatch": "^2.3.11",
            "node-notifier": "^5.2.1",
            "realpath-native": "^1.0.0",
            "rimraf": "^2.5.4",
            "slash": "^1.0.0",
            "string-length": "^2.0.0",
            "strip-ansi": "^4.0.0",
            "which": "^1.2.12",
            "yargs": "^10.0.3"
          }
        },
        "strip-ansi": {
          "version": "4.0.0",
          "resolved": "https://registry.npmjs.org/strip-ansi/-/strip-ansi-4.0.0.tgz",
          "integrity": "sha1-qEeQIusaw2iocTibY1JixQXuNo8=",
          "dev": true,
          "requires": {
            "ansi-regex": "^3.0.0"
          }
        },
        "supports-color": {
          "version": "5.5.0",
          "resolved": "https://registry.npmjs.org/supports-color/-/supports-color-5.5.0.tgz",
          "integrity": "sha512-QjVjwdXIt408MIiAqCX4oUKsgU2EqAGzs2Ppkm4aQYbjm+ZEWEcW4SfFNTr4uMNZma0ey4f5lgLrkB0aX0QMow==",
          "dev": true,
          "requires": {
            "has-flag": "^3.0.0"
          }
        }
      }
    },
    "jest-changed-files": {
      "version": "22.4.3",
      "resolved": "https://registry.npmjs.org/jest-changed-files/-/jest-changed-files-22.4.3.tgz",
      "integrity": "sha512-83Dh0w1aSkUNFhy5d2dvqWxi/y6weDwVVLU6vmK0cV9VpRxPzhTeGimbsbRDSnEoszhF937M4sDLLeS7Cu/Tmw==",
      "dev": true,
      "requires": {
        "throat": "^4.0.0"
      }
    },
    "jest-config": {
      "version": "22.4.4",
      "resolved": "https://registry.npmjs.org/jest-config/-/jest-config-22.4.4.tgz",
      "integrity": "sha512-9CKfo1GC4zrXSoMLcNeDvQBfgtqGTB1uP8iDIZ97oB26RCUb886KkKWhVcpyxVDOUxbhN+uzcBCeFe7w+Iem4A==",
      "dev": true,
      "requires": {
        "chalk": "^2.0.1",
        "glob": "^7.1.1",
        "jest-environment-jsdom": "^22.4.1",
        "jest-environment-node": "^22.4.1",
        "jest-get-type": "^22.1.0",
        "jest-jasmine2": "^22.4.4",
        "jest-regex-util": "^22.1.0",
        "jest-resolve": "^22.4.2",
        "jest-util": "^22.4.1",
        "jest-validate": "^22.4.4",
        "pretty-format": "^22.4.0"
      },
      "dependencies": {
        "ansi-styles": {
          "version": "3.2.1",
          "resolved": "https://registry.npmjs.org/ansi-styles/-/ansi-styles-3.2.1.tgz",
          "integrity": "sha512-VT0ZI6kZRdTh8YyJw3SMbYm/u+NqfsAxEpWO0Pf9sq8/e94WxxOpPKx9FR1FlyCtOVDNOQ+8ntlqFxiRc+r5qA==",
          "dev": true,
          "requires": {
            "color-convert": "^1.9.0"
          }
        },
        "chalk": {
          "version": "2.4.2",
          "resolved": "https://registry.npmjs.org/chalk/-/chalk-2.4.2.tgz",
          "integrity": "sha512-Mti+f9lpJNcwF4tWV8/OrTTtF1gZi+f8FqlyAdouralcFWFQWF2+NgCHShjkCb+IFBLq9buZwE1xckQU4peSuQ==",
          "dev": true,
          "requires": {
            "ansi-styles": "^3.2.1",
            "escape-string-regexp": "^1.0.5",
            "supports-color": "^5.3.0"
          }
        },
        "supports-color": {
          "version": "5.5.0",
          "resolved": "https://registry.npmjs.org/supports-color/-/supports-color-5.5.0.tgz",
          "integrity": "sha512-QjVjwdXIt408MIiAqCX4oUKsgU2EqAGzs2Ppkm4aQYbjm+ZEWEcW4SfFNTr4uMNZma0ey4f5lgLrkB0aX0QMow==",
          "dev": true,
          "requires": {
            "has-flag": "^3.0.0"
          }
        }
      }
    },
    "jest-diff": {
      "version": "22.4.3",
      "resolved": "https://registry.npmjs.org/jest-diff/-/jest-diff-22.4.3.tgz",
      "integrity": "sha512-/QqGvCDP5oZOF6PebDuLwrB2BMD8ffJv6TAGAdEVuDx1+uEgrHpSFrfrOiMRx2eJ1hgNjlQrOQEHetVwij90KA==",
      "dev": true,
      "requires": {
        "chalk": "^2.0.1",
        "diff": "^3.2.0",
        "jest-get-type": "^22.4.3",
        "pretty-format": "^22.4.3"
      },
      "dependencies": {
        "ansi-styles": {
          "version": "3.2.1",
          "resolved": "https://registry.npmjs.org/ansi-styles/-/ansi-styles-3.2.1.tgz",
          "integrity": "sha512-VT0ZI6kZRdTh8YyJw3SMbYm/u+NqfsAxEpWO0Pf9sq8/e94WxxOpPKx9FR1FlyCtOVDNOQ+8ntlqFxiRc+r5qA==",
          "dev": true,
          "requires": {
            "color-convert": "^1.9.0"
          }
        },
        "chalk": {
          "version": "2.4.2",
          "resolved": "https://registry.npmjs.org/chalk/-/chalk-2.4.2.tgz",
          "integrity": "sha512-Mti+f9lpJNcwF4tWV8/OrTTtF1gZi+f8FqlyAdouralcFWFQWF2+NgCHShjkCb+IFBLq9buZwE1xckQU4peSuQ==",
          "dev": true,
          "requires": {
            "ansi-styles": "^3.2.1",
            "escape-string-regexp": "^1.0.5",
            "supports-color": "^5.3.0"
          }
        },
        "supports-color": {
          "version": "5.5.0",
          "resolved": "https://registry.npmjs.org/supports-color/-/supports-color-5.5.0.tgz",
          "integrity": "sha512-QjVjwdXIt408MIiAqCX4oUKsgU2EqAGzs2Ppkm4aQYbjm+ZEWEcW4SfFNTr4uMNZma0ey4f5lgLrkB0aX0QMow==",
          "dev": true,
          "requires": {
            "has-flag": "^3.0.0"
          }
        }
      }
    },
    "jest-docblock": {
      "version": "22.4.3",
      "resolved": "https://registry.npmjs.org/jest-docblock/-/jest-docblock-22.4.3.tgz",
      "integrity": "sha512-uPKBEAw7YrEMcXueMKZXn/rbMxBiSv48fSqy3uEnmgOlQhSX+lthBqHb1fKWNVmFqAp9E/RsSdBfiV31LbzaOg==",
      "dev": true,
      "requires": {
        "detect-newline": "^2.1.0"
      }
    },
    "jest-environment-jsdom": {
      "version": "22.4.3",
      "resolved": "https://registry.npmjs.org/jest-environment-jsdom/-/jest-environment-jsdom-22.4.3.tgz",
      "integrity": "sha512-FviwfR+VyT3Datf13+ULjIMO5CSeajlayhhYQwpzgunswoaLIPutdbrnfUHEMyJCwvqQFaVtTmn9+Y8WCt6n1w==",
      "dev": true,
      "requires": {
        "jest-mock": "^22.4.3",
        "jest-util": "^22.4.3",
        "jsdom": "^11.5.1"
      }
    },
    "jest-environment-node": {
      "version": "22.4.3",
      "resolved": "https://registry.npmjs.org/jest-environment-node/-/jest-environment-node-22.4.3.tgz",
      "integrity": "sha512-reZl8XF6t/lMEuPWwo9OLfttyC26A5AMgDyEQ6DBgZuyfyeNUzYT8BFo6uxCCP/Av/b7eb9fTi3sIHFPBzmlRA==",
      "dev": true,
      "requires": {
        "jest-mock": "^22.4.3",
        "jest-util": "^22.4.3"
      }
    },
    "jest-get-type": {
      "version": "22.4.3",
      "resolved": "https://registry.npmjs.org/jest-get-type/-/jest-get-type-22.4.3.tgz",
      "integrity": "sha512-/jsz0Y+V29w1chdXVygEKSz2nBoHoYqNShPe+QgxSNjAuP1i8+k4LbQNrfoliKej0P45sivkSCh7yiD6ubHS3w==",
      "dev": true
    },
    "jest-haste-map": {
      "version": "22.4.3",
      "resolved": "https://registry.npmjs.org/jest-haste-map/-/jest-haste-map-22.4.3.tgz",
      "integrity": "sha512-4Q9fjzuPVwnaqGKDpIsCSoTSnG3cteyk2oNVjBX12HHOaF1oxql+uUiqZb5Ndu7g/vTZfdNwwy4WwYogLh29DQ==",
      "dev": true,
      "requires": {
        "fb-watchman": "^2.0.0",
        "graceful-fs": "^4.1.11",
        "jest-docblock": "^22.4.3",
        "jest-serializer": "^22.4.3",
        "jest-worker": "^22.4.3",
        "micromatch": "^2.3.11",
        "sane": "^2.0.0"
      }
    },
    "jest-jasmine2": {
      "version": "22.4.4",
      "resolved": "https://registry.npmjs.org/jest-jasmine2/-/jest-jasmine2-22.4.4.tgz",
      "integrity": "sha512-nK3vdUl50MuH7vj/8at7EQVjPGWCi3d5+6aCi7Gxy/XMWdOdbH1qtO/LjKbqD8+8dUAEH+BVVh7HkjpCWC1CSw==",
      "dev": true,
      "requires": {
        "chalk": "^2.0.1",
        "co": "^4.6.0",
        "expect": "^22.4.0",
        "graceful-fs": "^4.1.11",
        "is-generator-fn": "^1.0.0",
        "jest-diff": "^22.4.0",
        "jest-matcher-utils": "^22.4.0",
        "jest-message-util": "^22.4.0",
        "jest-snapshot": "^22.4.0",
        "jest-util": "^22.4.1",
        "source-map-support": "^0.5.0"
      },
      "dependencies": {
        "ansi-styles": {
          "version": "3.2.1",
          "resolved": "https://registry.npmjs.org/ansi-styles/-/ansi-styles-3.2.1.tgz",
          "integrity": "sha512-VT0ZI6kZRdTh8YyJw3SMbYm/u+NqfsAxEpWO0Pf9sq8/e94WxxOpPKx9FR1FlyCtOVDNOQ+8ntlqFxiRc+r5qA==",
          "dev": true,
          "requires": {
            "color-convert": "^1.9.0"
          }
        },
        "chalk": {
          "version": "2.4.2",
          "resolved": "https://registry.npmjs.org/chalk/-/chalk-2.4.2.tgz",
          "integrity": "sha512-Mti+f9lpJNcwF4tWV8/OrTTtF1gZi+f8FqlyAdouralcFWFQWF2+NgCHShjkCb+IFBLq9buZwE1xckQU4peSuQ==",
          "dev": true,
          "requires": {
            "ansi-styles": "^3.2.1",
            "escape-string-regexp": "^1.0.5",
            "supports-color": "^5.3.0"
          }
        },
        "source-map": {
          "version": "0.6.1",
          "resolved": "https://registry.npmjs.org/source-map/-/source-map-0.6.1.tgz",
          "integrity": "sha512-UjgapumWlbMhkBgzT7Ykc5YXUT46F0iKu8SGXq0bcwP5dz/h0Plj6enJqjz1Zbq2l5WaqYnrVbwWOWMyF3F47g==",
          "dev": true
        },
        "source-map-support": {
          "version": "0.5.11",
          "resolved": "https://registry.npmjs.org/source-map-support/-/source-map-support-0.5.11.tgz",
          "integrity": "sha512-//sajEx/fGL3iw6fltKMdPvy8kL3kJ2O3iuYlRoT3k9Kb4BjOoZ+BZzaNHeuaruSt+Kf3Zk9tnfAQg9/AJqUVQ==",
          "dev": true,
          "requires": {
            "buffer-from": "^1.0.0",
            "source-map": "^0.6.0"
          }
        },
        "supports-color": {
          "version": "5.5.0",
          "resolved": "https://registry.npmjs.org/supports-color/-/supports-color-5.5.0.tgz",
          "integrity": "sha512-QjVjwdXIt408MIiAqCX4oUKsgU2EqAGzs2Ppkm4aQYbjm+ZEWEcW4SfFNTr4uMNZma0ey4f5lgLrkB0aX0QMow==",
          "dev": true,
          "requires": {
            "has-flag": "^3.0.0"
          }
        }
      }
    },
    "jest-leak-detector": {
      "version": "22.4.3",
      "resolved": "https://registry.npmjs.org/jest-leak-detector/-/jest-leak-detector-22.4.3.tgz",
      "integrity": "sha512-NZpR/Ls7+ndO57LuXROdgCGz2RmUdC541tTImL9bdUtU3WadgFGm0yV+Ok4Fuia/1rLAn5KaJ+i76L6e3zGJYQ==",
      "dev": true,
      "requires": {
        "pretty-format": "^22.4.3"
      }
    },
    "jest-matcher-utils": {
      "version": "22.4.3",
      "resolved": "https://registry.npmjs.org/jest-matcher-utils/-/jest-matcher-utils-22.4.3.tgz",
      "integrity": "sha512-lsEHVaTnKzdAPR5t4B6OcxXo9Vy4K+kRRbG5gtddY8lBEC+Mlpvm1CJcsMESRjzUhzkz568exMV1hTB76nAKbA==",
      "dev": true,
      "requires": {
        "chalk": "^2.0.1",
        "jest-get-type": "^22.4.3",
        "pretty-format": "^22.4.3"
      },
      "dependencies": {
        "ansi-styles": {
          "version": "3.2.1",
          "resolved": "https://registry.npmjs.org/ansi-styles/-/ansi-styles-3.2.1.tgz",
          "integrity": "sha512-VT0ZI6kZRdTh8YyJw3SMbYm/u+NqfsAxEpWO0Pf9sq8/e94WxxOpPKx9FR1FlyCtOVDNOQ+8ntlqFxiRc+r5qA==",
          "dev": true,
          "requires": {
            "color-convert": "^1.9.0"
          }
        },
        "chalk": {
          "version": "2.4.2",
          "resolved": "https://registry.npmjs.org/chalk/-/chalk-2.4.2.tgz",
          "integrity": "sha512-Mti+f9lpJNcwF4tWV8/OrTTtF1gZi+f8FqlyAdouralcFWFQWF2+NgCHShjkCb+IFBLq9buZwE1xckQU4peSuQ==",
          "dev": true,
          "requires": {
            "ansi-styles": "^3.2.1",
            "escape-string-regexp": "^1.0.5",
            "supports-color": "^5.3.0"
          }
        },
        "supports-color": {
          "version": "5.5.0",
          "resolved": "https://registry.npmjs.org/supports-color/-/supports-color-5.5.0.tgz",
          "integrity": "sha512-QjVjwdXIt408MIiAqCX4oUKsgU2EqAGzs2Ppkm4aQYbjm+ZEWEcW4SfFNTr4uMNZma0ey4f5lgLrkB0aX0QMow==",
          "dev": true,
          "requires": {
            "has-flag": "^3.0.0"
          }
        }
      }
    },
    "jest-message-util": {
      "version": "22.4.3",
      "resolved": "https://registry.npmjs.org/jest-message-util/-/jest-message-util-22.4.3.tgz",
      "integrity": "sha512-iAMeKxhB3Se5xkSjU0NndLLCHtP4n+GtCqV0bISKA5dmOXQfEbdEmYiu2qpnWBDCQdEafNDDU6Q+l6oBMd/+BA==",
      "dev": true,
      "requires": {
        "@babel/code-frame": "^7.0.0-beta.35",
        "chalk": "^2.0.1",
        "micromatch": "^2.3.11",
        "slash": "^1.0.0",
        "stack-utils": "^1.0.1"
      },
      "dependencies": {
        "ansi-styles": {
          "version": "3.2.1",
          "resolved": "https://registry.npmjs.org/ansi-styles/-/ansi-styles-3.2.1.tgz",
          "integrity": "sha512-VT0ZI6kZRdTh8YyJw3SMbYm/u+NqfsAxEpWO0Pf9sq8/e94WxxOpPKx9FR1FlyCtOVDNOQ+8ntlqFxiRc+r5qA==",
          "dev": true,
          "requires": {
            "color-convert": "^1.9.0"
          }
        },
        "chalk": {
          "version": "2.4.2",
          "resolved": "https://registry.npmjs.org/chalk/-/chalk-2.4.2.tgz",
          "integrity": "sha512-Mti+f9lpJNcwF4tWV8/OrTTtF1gZi+f8FqlyAdouralcFWFQWF2+NgCHShjkCb+IFBLq9buZwE1xckQU4peSuQ==",
          "dev": true,
          "requires": {
            "ansi-styles": "^3.2.1",
            "escape-string-regexp": "^1.0.5",
            "supports-color": "^5.3.0"
          }
        },
        "supports-color": {
          "version": "5.5.0",
          "resolved": "https://registry.npmjs.org/supports-color/-/supports-color-5.5.0.tgz",
          "integrity": "sha512-QjVjwdXIt408MIiAqCX4oUKsgU2EqAGzs2Ppkm4aQYbjm+ZEWEcW4SfFNTr4uMNZma0ey4f5lgLrkB0aX0QMow==",
          "dev": true,
          "requires": {
            "has-flag": "^3.0.0"
          }
        }
      }
    },
    "jest-mock": {
      "version": "22.4.3",
      "resolved": "https://registry.npmjs.org/jest-mock/-/jest-mock-22.4.3.tgz",
      "integrity": "sha512-+4R6mH5M1G4NK16CKg9N1DtCaFmuxhcIqF4lQK/Q1CIotqMs/XBemfpDPeVZBFow6iyUNu6EBT9ugdNOTT5o5Q==",
      "dev": true
    },
    "jest-regex-util": {
      "version": "22.4.3",
      "resolved": "https://registry.npmjs.org/jest-regex-util/-/jest-regex-util-22.4.3.tgz",
      "integrity": "sha512-LFg1gWr3QinIjb8j833bq7jtQopiwdAs67OGfkPrvy7uNUbVMfTXXcOKXJaeY5GgjobELkKvKENqq1xrUectWg==",
      "dev": true
    },
    "jest-resolve": {
      "version": "22.4.3",
      "resolved": "https://registry.npmjs.org/jest-resolve/-/jest-resolve-22.4.3.tgz",
      "integrity": "sha512-u3BkD/MQBmwrOJDzDIaxpyqTxYH+XqAXzVJP51gt29H8jpj3QgKof5GGO2uPGKGeA1yTMlpbMs1gIQ6U4vcRhw==",
      "dev": true,
      "requires": {
        "browser-resolve": "^1.11.2",
        "chalk": "^2.0.1"
      },
      "dependencies": {
        "ansi-styles": {
          "version": "3.2.1",
          "resolved": "https://registry.npmjs.org/ansi-styles/-/ansi-styles-3.2.1.tgz",
          "integrity": "sha512-VT0ZI6kZRdTh8YyJw3SMbYm/u+NqfsAxEpWO0Pf9sq8/e94WxxOpPKx9FR1FlyCtOVDNOQ+8ntlqFxiRc+r5qA==",
          "dev": true,
          "requires": {
            "color-convert": "^1.9.0"
          }
        },
        "chalk": {
          "version": "2.4.2",
          "resolved": "https://registry.npmjs.org/chalk/-/chalk-2.4.2.tgz",
          "integrity": "sha512-Mti+f9lpJNcwF4tWV8/OrTTtF1gZi+f8FqlyAdouralcFWFQWF2+NgCHShjkCb+IFBLq9buZwE1xckQU4peSuQ==",
          "dev": true,
          "requires": {
            "ansi-styles": "^3.2.1",
            "escape-string-regexp": "^1.0.5",
            "supports-color": "^5.3.0"
          }
        },
        "supports-color": {
          "version": "5.5.0",
          "resolved": "https://registry.npmjs.org/supports-color/-/supports-color-5.5.0.tgz",
          "integrity": "sha512-QjVjwdXIt408MIiAqCX4oUKsgU2EqAGzs2Ppkm4aQYbjm+ZEWEcW4SfFNTr4uMNZma0ey4f5lgLrkB0aX0QMow==",
          "dev": true,
          "requires": {
            "has-flag": "^3.0.0"
          }
        }
      }
    },
    "jest-resolve-dependencies": {
      "version": "22.4.3",
      "resolved": "https://registry.npmjs.org/jest-resolve-dependencies/-/jest-resolve-dependencies-22.4.3.tgz",
      "integrity": "sha512-06czCMVToSN8F2U4EvgSB1Bv/56gc7MpCftZ9z9fBgUQM7dzHGCMBsyfVA6dZTx8v0FDcnALf7hupeQxaBCvpA==",
      "dev": true,
      "requires": {
        "jest-regex-util": "^22.4.3"
      }
    },
    "jest-runner": {
      "version": "22.4.4",
      "resolved": "https://registry.npmjs.org/jest-runner/-/jest-runner-22.4.4.tgz",
      "integrity": "sha512-5S/OpB51igQW9xnkM5Tgd/7ZjiAuIoiJAVtvVTBcEBiXBIFzWM3BAMPBM19FX68gRV0KWyFuGKj0EY3M3aceeQ==",
      "dev": true,
      "requires": {
        "exit": "^0.1.2",
        "jest-config": "^22.4.4",
        "jest-docblock": "^22.4.0",
        "jest-haste-map": "^22.4.2",
        "jest-jasmine2": "^22.4.4",
        "jest-leak-detector": "^22.4.0",
        "jest-message-util": "^22.4.0",
        "jest-runtime": "^22.4.4",
        "jest-util": "^22.4.1",
        "jest-worker": "^22.2.2",
        "throat": "^4.0.0"
      }
    },
    "jest-runtime": {
      "version": "22.4.4",
      "resolved": "https://registry.npmjs.org/jest-runtime/-/jest-runtime-22.4.4.tgz",
      "integrity": "sha512-WRTj9m///npte1YjuphCYX7GRY/c2YvJImU9t7qOwFcqHr4YMzmX6evP/3Sehz5DKW2Vi8ONYPCFWe36JVXxfw==",
      "dev": true,
      "requires": {
        "babel-core": "^6.0.0",
        "babel-jest": "^22.4.4",
        "babel-plugin-istanbul": "^4.1.5",
        "chalk": "^2.0.1",
        "convert-source-map": "^1.4.0",
        "exit": "^0.1.2",
        "graceful-fs": "^4.1.11",
        "jest-config": "^22.4.4",
        "jest-haste-map": "^22.4.2",
        "jest-regex-util": "^22.1.0",
        "jest-resolve": "^22.4.2",
        "jest-util": "^22.4.1",
        "jest-validate": "^22.4.4",
        "json-stable-stringify": "^1.0.1",
        "micromatch": "^2.3.11",
        "realpath-native": "^1.0.0",
        "slash": "^1.0.0",
        "strip-bom": "3.0.0",
        "write-file-atomic": "^2.1.0",
        "yargs": "^10.0.3"
      },
      "dependencies": {
        "ansi-styles": {
          "version": "3.2.1",
          "resolved": "https://registry.npmjs.org/ansi-styles/-/ansi-styles-3.2.1.tgz",
          "integrity": "sha512-VT0ZI6kZRdTh8YyJw3SMbYm/u+NqfsAxEpWO0Pf9sq8/e94WxxOpPKx9FR1FlyCtOVDNOQ+8ntlqFxiRc+r5qA==",
          "dev": true,
          "requires": {
            "color-convert": "^1.9.0"
          }
        },
        "chalk": {
          "version": "2.4.2",
          "resolved": "https://registry.npmjs.org/chalk/-/chalk-2.4.2.tgz",
          "integrity": "sha512-Mti+f9lpJNcwF4tWV8/OrTTtF1gZi+f8FqlyAdouralcFWFQWF2+NgCHShjkCb+IFBLq9buZwE1xckQU4peSuQ==",
          "dev": true,
          "requires": {
            "ansi-styles": "^3.2.1",
            "escape-string-regexp": "^1.0.5",
            "supports-color": "^5.3.0"
          }
        },
        "strip-bom": {
          "version": "3.0.0",
          "resolved": "https://registry.npmjs.org/strip-bom/-/strip-bom-3.0.0.tgz",
          "integrity": "sha1-IzTBjpx1n3vdVv3vfprj1YjmjtM=",
          "dev": true
        },
        "supports-color": {
          "version": "5.5.0",
          "resolved": "https://registry.npmjs.org/supports-color/-/supports-color-5.5.0.tgz",
          "integrity": "sha512-QjVjwdXIt408MIiAqCX4oUKsgU2EqAGzs2Ppkm4aQYbjm+ZEWEcW4SfFNTr4uMNZma0ey4f5lgLrkB0aX0QMow==",
          "dev": true,
          "requires": {
            "has-flag": "^3.0.0"
          }
        }
      }
    },
    "jest-serializer": {
      "version": "22.4.3",
      "resolved": "https://registry.npmjs.org/jest-serializer/-/jest-serializer-22.4.3.tgz",
      "integrity": "sha512-uPaUAppx4VUfJ0QDerpNdF43F68eqKWCzzhUlKNDsUPhjOon7ZehR4C809GCqh765FoMRtTVUVnGvIoskkYHiw==",
      "dev": true
    },
    "jest-snapshot": {
      "version": "22.4.3",
      "resolved": "https://registry.npmjs.org/jest-snapshot/-/jest-snapshot-22.4.3.tgz",
      "integrity": "sha512-JXA0gVs5YL0HtLDCGa9YxcmmV2LZbwJ+0MfyXBBc5qpgkEYITQFJP7XNhcHFbUvRiniRpRbGVfJrOoYhhGE0RQ==",
      "dev": true,
      "requires": {
        "chalk": "^2.0.1",
        "jest-diff": "^22.4.3",
        "jest-matcher-utils": "^22.4.3",
        "mkdirp": "^0.5.1",
        "natural-compare": "^1.4.0",
        "pretty-format": "^22.4.3"
      },
      "dependencies": {
        "ansi-styles": {
          "version": "3.2.1",
          "resolved": "https://registry.npmjs.org/ansi-styles/-/ansi-styles-3.2.1.tgz",
          "integrity": "sha512-VT0ZI6kZRdTh8YyJw3SMbYm/u+NqfsAxEpWO0Pf9sq8/e94WxxOpPKx9FR1FlyCtOVDNOQ+8ntlqFxiRc+r5qA==",
          "dev": true,
          "requires": {
            "color-convert": "^1.9.0"
          }
        },
        "chalk": {
          "version": "2.4.2",
          "resolved": "https://registry.npmjs.org/chalk/-/chalk-2.4.2.tgz",
          "integrity": "sha512-Mti+f9lpJNcwF4tWV8/OrTTtF1gZi+f8FqlyAdouralcFWFQWF2+NgCHShjkCb+IFBLq9buZwE1xckQU4peSuQ==",
          "dev": true,
          "requires": {
            "ansi-styles": "^3.2.1",
            "escape-string-regexp": "^1.0.5",
            "supports-color": "^5.3.0"
          }
        },
        "supports-color": {
          "version": "5.5.0",
          "resolved": "https://registry.npmjs.org/supports-color/-/supports-color-5.5.0.tgz",
          "integrity": "sha512-QjVjwdXIt408MIiAqCX4oUKsgU2EqAGzs2Ppkm4aQYbjm+ZEWEcW4SfFNTr4uMNZma0ey4f5lgLrkB0aX0QMow==",
          "dev": true,
          "requires": {
            "has-flag": "^3.0.0"
          }
        }
      }
    },
    "jest-util": {
      "version": "22.4.3",
      "resolved": "https://registry.npmjs.org/jest-util/-/jest-util-22.4.3.tgz",
      "integrity": "sha512-rfDfG8wyC5pDPNdcnAlZgwKnzHvZDu8Td2NJI/jAGKEGxJPYiE4F0ss/gSAkG4778Y23Hvbz+0GMrDJTeo7RjQ==",
      "dev": true,
      "requires": {
        "callsites": "^2.0.0",
        "chalk": "^2.0.1",
        "graceful-fs": "^4.1.11",
        "is-ci": "^1.0.10",
        "jest-message-util": "^22.4.3",
        "mkdirp": "^0.5.1",
        "source-map": "^0.6.0"
      },
      "dependencies": {
        "ansi-styles": {
          "version": "3.2.1",
          "resolved": "https://registry.npmjs.org/ansi-styles/-/ansi-styles-3.2.1.tgz",
          "integrity": "sha512-VT0ZI6kZRdTh8YyJw3SMbYm/u+NqfsAxEpWO0Pf9sq8/e94WxxOpPKx9FR1FlyCtOVDNOQ+8ntlqFxiRc+r5qA==",
          "dev": true,
          "requires": {
            "color-convert": "^1.9.0"
          }
        },
        "chalk": {
          "version": "2.4.2",
          "resolved": "https://registry.npmjs.org/chalk/-/chalk-2.4.2.tgz",
          "integrity": "sha512-Mti+f9lpJNcwF4tWV8/OrTTtF1gZi+f8FqlyAdouralcFWFQWF2+NgCHShjkCb+IFBLq9buZwE1xckQU4peSuQ==",
          "dev": true,
          "requires": {
            "ansi-styles": "^3.2.1",
            "escape-string-regexp": "^1.0.5",
            "supports-color": "^5.3.0"
          }
        },
        "source-map": {
          "version": "0.6.1",
          "resolved": "https://registry.npmjs.org/source-map/-/source-map-0.6.1.tgz",
          "integrity": "sha512-UjgapumWlbMhkBgzT7Ykc5YXUT46F0iKu8SGXq0bcwP5dz/h0Plj6enJqjz1Zbq2l5WaqYnrVbwWOWMyF3F47g==",
          "dev": true
        },
        "supports-color": {
          "version": "5.5.0",
          "resolved": "https://registry.npmjs.org/supports-color/-/supports-color-5.5.0.tgz",
          "integrity": "sha512-QjVjwdXIt408MIiAqCX4oUKsgU2EqAGzs2Ppkm4aQYbjm+ZEWEcW4SfFNTr4uMNZma0ey4f5lgLrkB0aX0QMow==",
          "dev": true,
          "requires": {
            "has-flag": "^3.0.0"
          }
        }
      }
    },
    "jest-validate": {
      "version": "22.4.4",
      "resolved": "https://registry.npmjs.org/jest-validate/-/jest-validate-22.4.4.tgz",
      "integrity": "sha512-dmlf4CIZRGvkaVg3fa0uetepcua44DHtktHm6rcoNVtYlpwe6fEJRkMFsaUVcFHLzbuBJ2cPw9Gl9TKfnzMVwg==",
      "dev": true,
      "requires": {
        "chalk": "^2.0.1",
        "jest-config": "^22.4.4",
        "jest-get-type": "^22.1.0",
        "leven": "^2.1.0",
        "pretty-format": "^22.4.0"
      },
      "dependencies": {
        "ansi-styles": {
          "version": "3.2.1",
          "resolved": "https://registry.npmjs.org/ansi-styles/-/ansi-styles-3.2.1.tgz",
          "integrity": "sha512-VT0ZI6kZRdTh8YyJw3SMbYm/u+NqfsAxEpWO0Pf9sq8/e94WxxOpPKx9FR1FlyCtOVDNOQ+8ntlqFxiRc+r5qA==",
          "dev": true,
          "requires": {
            "color-convert": "^1.9.0"
          }
        },
        "chalk": {
          "version": "2.4.2",
          "resolved": "https://registry.npmjs.org/chalk/-/chalk-2.4.2.tgz",
          "integrity": "sha512-Mti+f9lpJNcwF4tWV8/OrTTtF1gZi+f8FqlyAdouralcFWFQWF2+NgCHShjkCb+IFBLq9buZwE1xckQU4peSuQ==",
          "dev": true,
          "requires": {
            "ansi-styles": "^3.2.1",
            "escape-string-regexp": "^1.0.5",
            "supports-color": "^5.3.0"
          }
        },
        "supports-color": {
          "version": "5.5.0",
          "resolved": "https://registry.npmjs.org/supports-color/-/supports-color-5.5.0.tgz",
          "integrity": "sha512-QjVjwdXIt408MIiAqCX4oUKsgU2EqAGzs2Ppkm4aQYbjm+ZEWEcW4SfFNTr4uMNZma0ey4f5lgLrkB0aX0QMow==",
          "dev": true,
          "requires": {
            "has-flag": "^3.0.0"
          }
        }
      }
    },
    "jest-worker": {
      "version": "22.4.3",
      "resolved": "https://registry.npmjs.org/jest-worker/-/jest-worker-22.4.3.tgz",
      "integrity": "sha512-B1ucW4fI8qVAuZmicFxI1R3kr2fNeYJyvIQ1rKcuLYnenFV5K5aMbxFj6J0i00Ju83S8jP2d7Dz14+AvbIHRYQ==",
      "dev": true,
      "requires": {
        "merge-stream": "^1.0.1"
      }
    },
    "js-sha3": {
      "version": "0.6.1",
      "resolved": "https://registry.npmjs.org/js-sha3/-/js-sha3-0.6.1.tgz",
      "integrity": "sha1-W4n3enR3Z5h39YxKB1JAk0sflcA="
    },
    "js-tokens": {
      "version": "3.0.2",
      "resolved": "https://registry.npmjs.org/js-tokens/-/js-tokens-3.0.2.tgz",
      "integrity": "sha1-mGbfOVECEw449/mWvOtlRDIJwls="
    },
    "js-yaml": {
      "version": "3.12.2",
      "resolved": "https://registry.npmjs.org/js-yaml/-/js-yaml-3.12.2.tgz",
      "integrity": "sha512-QHn/Lh/7HhZ/Twc7vJYQTkjuCa0kaCcDcjK5Zlk2rvnUpy7DxMJ23+Jc2dcyvltwQVg1nygAVlB2oRDFHoRS5Q==",
      "dev": true,
      "requires": {
        "argparse": "^1.0.7",
        "esprima": "^4.0.0"
      }
    },
    "jsbn": {
      "version": "0.1.1",
      "resolved": "https://registry.npmjs.org/jsbn/-/jsbn-0.1.1.tgz",
      "integrity": "sha1-peZUwuWi3rXyAdls77yoDA7y9RM="
    },
    "jsdom": {
      "version": "11.11.0",
      "resolved": "https://registry.npmjs.org/jsdom/-/jsdom-11.11.0.tgz",
      "integrity": "sha512-ou1VyfjwsSuWkudGxb03FotDajxAto6USAlmMZjE2lc0jCznt7sBWkhfRBRaWwbnmDqdMSTKTLT5d9sBFkkM7A==",
      "dev": true,
      "requires": {
        "abab": "^1.0.4",
        "acorn": "^5.3.0",
        "acorn-globals": "^4.1.0",
        "array-equal": "^1.0.0",
        "cssom": ">= 0.3.2 < 0.4.0",
        "cssstyle": ">= 0.3.1 < 0.4.0",
        "data-urls": "^1.0.0",
        "domexception": "^1.0.0",
        "escodegen": "^1.9.0",
        "html-encoding-sniffer": "^1.0.2",
        "left-pad": "^1.2.0",
        "nwsapi": "^2.0.0",
        "parse5": "4.0.0",
        "pn": "^1.1.0",
        "request": "^2.83.0",
        "request-promise-native": "^1.0.5",
        "sax": "^1.2.4",
        "symbol-tree": "^3.2.2",
        "tough-cookie": "^2.3.3",
        "w3c-hr-time": "^1.0.1",
        "webidl-conversions": "^4.0.2",
        "whatwg-encoding": "^1.0.3",
        "whatwg-mimetype": "^2.1.0",
        "whatwg-url": "^6.4.1",
        "ws": "^4.0.0",
        "xml-name-validator": "^3.0.0"
      },
      "dependencies": {
        "ws": {
          "version": "4.1.0",
          "resolved": "https://registry.npmjs.org/ws/-/ws-4.1.0.tgz",
          "integrity": "sha512-ZGh/8kF9rrRNffkLFV4AzhvooEclrOH0xaugmqGsIfFgOE/pIz4fMc4Ef+5HSQqTEug2S9JZIWDR47duDSLfaA==",
          "dev": true,
          "requires": {
            "async-limiter": "~1.0.0",
            "safe-buffer": "~5.1.0"
          }
        }
      }
    },
    "jsesc": {
      "version": "0.5.0",
      "resolved": "https://registry.npmjs.org/jsesc/-/jsesc-0.5.0.tgz",
      "integrity": "sha1-597mbjXW/Bb3EP6R1c9p9w8IkR0="
    },
    "json-parse-better-errors": {
      "version": "1.0.2",
      "resolved": "https://registry.npmjs.org/json-parse-better-errors/-/json-parse-better-errors-1.0.2.tgz",
      "integrity": "sha512-mrqyZKfX5EhL7hvqcV6WG1yYjnjeuYDzDhhcAAUrq8Po85NBQBJP+ZDUT75qZQ98IkUoBqdkExkukOU7Ts2wrw==",
      "dev": true
    },
    "json-rpc-engine": {
      "version": "3.8.0",
      "resolved": "https://registry.npmjs.org/json-rpc-engine/-/json-rpc-engine-3.8.0.tgz",
      "integrity": "sha512-6QNcvm2gFuuK4TKU1uwfH0Qd/cOSb9c1lls0gbnIhciktIUQJwz6NQNAW4B1KiGPenv7IKu97V222Yo1bNhGuA==",
      "requires": {
        "async": "^2.0.1",
        "babel-preset-env": "^1.7.0",
        "babelify": "^7.3.0",
        "json-rpc-error": "^2.0.0",
        "promise-to-callback": "^1.0.0",
        "safe-event-emitter": "^1.0.1"
      }
    },
    "json-rpc-error": {
      "version": "2.0.0",
      "resolved": "https://registry.npmjs.org/json-rpc-error/-/json-rpc-error-2.0.0.tgz",
      "integrity": "sha1-p6+cICg4tekFxyUOVH8a/3cligI=",
      "requires": {
        "inherits": "^2.0.1"
      }
    },
    "json-rpc-random-id": {
      "version": "1.0.1",
      "resolved": "https://registry.npmjs.org/json-rpc-random-id/-/json-rpc-random-id-1.0.1.tgz",
      "integrity": "sha1-uknZat7RRE27jaPSA3SKy7zeyMg="
    },
    "json-schema": {
      "version": "0.2.3",
      "resolved": "https://registry.npmjs.org/json-schema/-/json-schema-0.2.3.tgz",
      "integrity": "sha1-tIDIkuWaLwWVTOcnvT8qTogvnhM="
    },
    "json-schema-traverse": {
      "version": "0.4.1",
      "resolved": "https://registry.npmjs.org/json-schema-traverse/-/json-schema-traverse-0.4.1.tgz",
      "integrity": "sha512-xbbCH5dCYU5T8LcEhhuh7HJ88HXuW3qsI3Y0zOZFKfZEHcpWiHU/Jxzk629Brsab/mMiHQti9wMP+845RPe3Vg=="
    },
    "json-stable-stringify": {
      "version": "1.0.1",
      "resolved": "https://registry.npmjs.org/json-stable-stringify/-/json-stable-stringify-1.0.1.tgz",
      "integrity": "sha1-mnWdOcXy/1A/1TAGRu1EX4jE+a8=",
      "requires": {
        "jsonify": "~0.0.0"
      }
    },
    "json-stringify-safe": {
      "version": "5.0.1",
      "resolved": "https://registry.npmjs.org/json-stringify-safe/-/json-stringify-safe-5.0.1.tgz",
      "integrity": "sha1-Epai1Y/UXxmg9s4B1lcB4sc1tus="
    },
    "json5": {
      "version": "0.5.1",
      "resolved": "https://registry.npmjs.org/json5/-/json5-0.5.1.tgz",
      "integrity": "sha1-Hq3nrMASA0rYTiOWdn6tn6VJWCE="
    },
    "jsonfile": {
      "version": "4.0.0",
      "resolved": "https://registry.npmjs.org/jsonfile/-/jsonfile-4.0.0.tgz",
      "integrity": "sha1-h3Gq4HmbZAdrdmQPygWPnBDjPss=",
      "dev": true,
      "requires": {
        "graceful-fs": "^4.1.6"
      }
    },
    "jsonify": {
      "version": "0.0.0",
      "resolved": "https://registry.npmjs.org/jsonify/-/jsonify-0.0.0.tgz",
      "integrity": "sha1-LHS27kHZPKUbe1qu6PUDYx0lKnM="
    },
    "jsonschema": {
      "version": "1.2.4",
      "resolved": "https://registry.npmjs.org/jsonschema/-/jsonschema-1.2.4.tgz",
      "integrity": "sha512-lz1nOH69GbsVHeVgEdvyavc/33oymY1AZwtePMiMj4HZPMbP5OIKK3zT9INMWjwua/V4Z4yq7wSlBbSG+g4AEw=="
    },
    "jsprim": {
      "version": "1.4.1",
      "resolved": "https://registry.npmjs.org/jsprim/-/jsprim-1.4.1.tgz",
      "integrity": "sha1-MT5mvB5cwG5Di8G3SZwuXFastqI=",
      "requires": {
        "assert-plus": "1.0.0",
        "extsprintf": "1.3.0",
        "json-schema": "0.2.3",
        "verror": "1.10.0"
      }
    },
    "just-extend": {
      "version": "4.0.2",
      "resolved": "https://registry.npmjs.org/just-extend/-/just-extend-4.0.2.tgz",
      "integrity": "sha512-FrLwOgm+iXrPV+5zDU6Jqu4gCRXbWEQg2O3SKONsWE4w7AXFRkryS53bpWdaL9cNol+AmR3AEYz6kn+o0fCPnw==",
      "dev": true
    },
    "keccak": {
      "version": "1.4.0",
      "resolved": "https://registry.npmjs.org/keccak/-/keccak-1.4.0.tgz",
      "integrity": "sha512-eZVaCpblK5formjPjeTBik7TAg+pqnDrMHIffSvi9Lh7PQgM1+hSzakUeZFCk9DVVG0dacZJuaz2ntwlzZUIBw==",
      "requires": {
        "bindings": "^1.2.1",
        "inherits": "^2.0.3",
        "nan": "^2.2.1",
        "safe-buffer": "^5.1.0"
      }
    },
    "keccakjs": {
      "version": "0.2.3",
      "resolved": "https://registry.npmjs.org/keccakjs/-/keccakjs-0.2.3.tgz",
      "integrity": "sha512-BjLkNDcfaZ6l8HBG9tH0tpmDv3sS2mA7FNQxFHpCdzP3Gb2MVruXBSuoM66SnVxKJpAr5dKGdkHD+bDokt8fTg==",
      "requires": {
        "browserify-sha3": "^0.0.4",
        "sha3": "^1.2.2"
      }
    },
    "kind-of": {
      "version": "3.2.2",
      "resolved": "https://registry.npmjs.org/kind-of/-/kind-of-3.2.2.tgz",
      "integrity": "sha1-MeohpzS6ubuw8yRm2JOupR5KPGQ=",
      "dev": true,
      "requires": {
        "is-buffer": "^1.1.5"
      }
    },
    "lcid": {
      "version": "1.0.0",
      "resolved": "https://registry.npmjs.org/lcid/-/lcid-1.0.0.tgz",
      "integrity": "sha1-MIrMr6C8SDo4Z7S28rlQYlHRuDU=",
      "dev": true,
      "requires": {
        "invert-kv": "^1.0.0"
      }
    },
    "left-pad": {
      "version": "1.3.0",
      "resolved": "https://registry.npmjs.org/left-pad/-/left-pad-1.3.0.tgz",
      "integrity": "sha512-XI5MPzVNApjAyhQzphX8BkmKsKUxD4LdyK24iZeQGinBN9yTQT3bFlCBy/aVx2HrNcqQGsdot8ghrjyrvMCoEA==",
      "dev": true
    },
    "level-codec": {
      "version": "7.0.1",
      "resolved": "https://registry.npmjs.org/level-codec/-/level-codec-7.0.1.tgz",
      "integrity": "sha512-Ua/R9B9r3RasXdRmOtd+t9TCOEIIlts+TN/7XTT2unhDaL6sJn83S3rUyljbr6lVtw49N3/yA0HHjpV6Kzb2aQ=="
    },
    "level-errors": {
      "version": "1.0.5",
      "resolved": "https://registry.npmjs.org/level-errors/-/level-errors-1.0.5.tgz",
      "integrity": "sha512-/cLUpQduF6bNrWuAC4pwtUKA5t669pCsCi2XbmojG2tFeOr9j6ShtdDCtFFQO1DRt+EVZhx9gPzP9G2bUaG4ig==",
      "requires": {
        "errno": "~0.1.1"
      }
    },
    "level-iterator-stream": {
      "version": "1.3.1",
      "resolved": "https://registry.npmjs.org/level-iterator-stream/-/level-iterator-stream-1.3.1.tgz",
      "integrity": "sha1-5Dt4sagUPm+pek9IXrjqUwNS8u0=",
      "requires": {
        "inherits": "^2.0.1",
        "level-errors": "^1.0.3",
        "readable-stream": "^1.0.33",
        "xtend": "^4.0.0"
      },
      "dependencies": {
        "isarray": {
          "version": "0.0.1",
          "resolved": "https://registry.npmjs.org/isarray/-/isarray-0.0.1.tgz",
          "integrity": "sha1-ihis/Kmo9Bd+Cav8YDiTmwXR7t8="
        },
        "readable-stream": {
          "version": "1.1.14",
          "resolved": "https://registry.npmjs.org/readable-stream/-/readable-stream-1.1.14.tgz",
          "integrity": "sha1-fPTFTvZI44EwhMY23SB54WbAgdk=",
          "requires": {
            "core-util-is": "~1.0.0",
            "inherits": "~2.0.1",
            "isarray": "0.0.1",
            "string_decoder": "~0.10.x"
          }
        },
        "string_decoder": {
          "version": "0.10.31",
          "resolved": "https://registry.npmjs.org/string_decoder/-/string_decoder-0.10.31.tgz",
          "integrity": "sha1-YuIDvEF2bGwoyfyEMB2rHFMQ+pQ="
        }
      }
    },
    "level-ws": {
      "version": "0.0.0",
      "resolved": "https://registry.npmjs.org/level-ws/-/level-ws-0.0.0.tgz",
      "integrity": "sha1-Ny5RIXeSSgBCSwtDrvK7QkltIos=",
      "requires": {
        "readable-stream": "~1.0.15",
        "xtend": "~2.1.1"
      },
      "dependencies": {
        "isarray": {
          "version": "0.0.1",
          "resolved": "https://registry.npmjs.org/isarray/-/isarray-0.0.1.tgz",
          "integrity": "sha1-ihis/Kmo9Bd+Cav8YDiTmwXR7t8="
        },
        "readable-stream": {
          "version": "1.0.34",
          "resolved": "https://registry.npmjs.org/readable-stream/-/readable-stream-1.0.34.tgz",
          "integrity": "sha1-Elgg40vIQtLyqq+v5MKRbuMsFXw=",
          "requires": {
            "core-util-is": "~1.0.0",
            "inherits": "~2.0.1",
            "isarray": "0.0.1",
            "string_decoder": "~0.10.x"
          }
        },
        "string_decoder": {
          "version": "0.10.31",
          "resolved": "https://registry.npmjs.org/string_decoder/-/string_decoder-0.10.31.tgz",
          "integrity": "sha1-YuIDvEF2bGwoyfyEMB2rHFMQ+pQ="
        },
        "xtend": {
          "version": "2.1.2",
          "resolved": "https://registry.npmjs.org/xtend/-/xtend-2.1.2.tgz",
          "integrity": "sha1-bv7MKk2tjmlixJAbM3znuoe10os=",
          "requires": {
            "object-keys": "~0.4.0"
          }
        }
      }
    },
    "levelup": {
      "version": "1.3.9",
      "resolved": "https://registry.npmjs.org/levelup/-/levelup-1.3.9.tgz",
      "integrity": "sha512-VVGHfKIlmw8w1XqpGOAGwq6sZm2WwWLmlDcULkKWQXEA5EopA8OBNJ2Ck2v6bdk8HeEZSbCSEgzXadyQFm76sQ==",
      "requires": {
        "deferred-leveldown": "~1.2.1",
        "level-codec": "~7.0.0",
        "level-errors": "~1.0.3",
        "level-iterator-stream": "~1.3.0",
        "prr": "~1.0.1",
        "semver": "~5.4.1",
        "xtend": "~4.0.0"
      }
    },
    "leven": {
      "version": "2.1.0",
      "resolved": "https://registry.npmjs.org/leven/-/leven-2.1.0.tgz",
      "integrity": "sha1-wuep93IJTe6dNCAq6KzORoeHVYA=",
      "dev": true
    },
    "levn": {
      "version": "0.3.0",
      "resolved": "https://registry.npmjs.org/levn/-/levn-0.3.0.tgz",
      "integrity": "sha1-OwmSTt+fCDwEkP3UwLxEIeBHZO4=",
      "dev": true,
      "requires": {
        "prelude-ls": "~1.1.2",
        "type-check": "~0.3.2"
      }
    },
    "lint-staged": {
      "version": "6.1.1",
      "resolved": "https://registry.npmjs.org/lint-staged/-/lint-staged-6.1.1.tgz",
      "integrity": "sha512-M/7bwLdXbeG7ZNLcasGeLMBDg60/w6obj3KOtINwJyxAxb53XGY0yH5FSZlWklEzuVbTtqtIfAajh6jYIN90AA==",
      "dev": true,
      "requires": {
        "app-root-path": "^2.0.0",
        "chalk": "^2.1.0",
        "commander": "^2.11.0",
        "cosmiconfig": "^4.0.0",
        "debug": "^3.1.0",
        "dedent": "^0.7.0",
        "execa": "^0.8.0",
        "find-parent-dir": "^0.3.0",
        "is-glob": "^4.0.0",
        "jest-validate": "^21.1.0",
        "listr": "^0.13.0",
        "lodash": "^4.17.4",
        "log-symbols": "^2.0.0",
        "minimatch": "^3.0.0",
        "npm-which": "^3.0.1",
        "p-map": "^1.1.1",
        "path-is-inside": "^1.0.2",
        "pify": "^3.0.0",
        "staged-git-files": "1.0.0",
        "stringify-object": "^3.2.0"
      },
      "dependencies": {
        "ansi-regex": {
          "version": "3.0.0",
          "resolved": "https://registry.npmjs.org/ansi-regex/-/ansi-regex-3.0.0.tgz",
          "integrity": "sha1-7QMXwyIGT3lGbAKWa922Bas32Zg=",
          "dev": true
        },
        "ansi-styles": {
          "version": "3.2.1",
          "resolved": "https://registry.npmjs.org/ansi-styles/-/ansi-styles-3.2.1.tgz",
          "integrity": "sha512-VT0ZI6kZRdTh8YyJw3SMbYm/u+NqfsAxEpWO0Pf9sq8/e94WxxOpPKx9FR1FlyCtOVDNOQ+8ntlqFxiRc+r5qA==",
          "dev": true,
          "requires": {
            "color-convert": "^1.9.0"
          }
        },
        "chalk": {
          "version": "2.4.2",
          "resolved": "https://registry.npmjs.org/chalk/-/chalk-2.4.2.tgz",
          "integrity": "sha512-Mti+f9lpJNcwF4tWV8/OrTTtF1gZi+f8FqlyAdouralcFWFQWF2+NgCHShjkCb+IFBLq9buZwE1xckQU4peSuQ==",
          "dev": true,
          "requires": {
            "ansi-styles": "^3.2.1",
            "escape-string-regexp": "^1.0.5",
            "supports-color": "^5.3.0"
          }
        },
        "debug": {
          "version": "3.2.6",
          "resolved": "https://registry.npmjs.org/debug/-/debug-3.2.6.tgz",
          "integrity": "sha512-mel+jf7nrtEl5Pn1Qx46zARXKDpBbvzezse7p7LqINmdoIk8PYP5SySaxEmYv6TZ0JyEKA1hsCId6DIhgITtWQ==",
          "dev": true,
          "requires": {
            "ms": "^2.1.1"
          }
        },
        "execa": {
          "version": "0.8.0",
          "resolved": "https://registry.npmjs.org/execa/-/execa-0.8.0.tgz",
          "integrity": "sha1-2NdrvBtVIX7RkP1t1J08d07PyNo=",
          "dev": true,
          "requires": {
            "cross-spawn": "^5.0.1",
            "get-stream": "^3.0.0",
            "is-stream": "^1.1.0",
            "npm-run-path": "^2.0.0",
            "p-finally": "^1.0.0",
            "signal-exit": "^3.0.0",
            "strip-eof": "^1.0.0"
          }
        },
        "is-extglob": {
          "version": "2.1.1",
          "resolved": "https://registry.npmjs.org/is-extglob/-/is-extglob-2.1.1.tgz",
          "integrity": "sha1-qIwCU1eR8C7TfHahueqXc8gz+MI=",
          "dev": true
        },
        "is-glob": {
          "version": "4.0.0",
          "resolved": "https://registry.npmjs.org/is-glob/-/is-glob-4.0.0.tgz",
          "integrity": "sha1-lSHHaEXMJhCoUgPd8ICpWML/q8A=",
          "dev": true,
          "requires": {
            "is-extglob": "^2.1.1"
          }
        },
        "jest-get-type": {
          "version": "21.2.0",
          "resolved": "https://registry.npmjs.org/jest-get-type/-/jest-get-type-21.2.0.tgz",
          "integrity": "sha512-y2fFw3C+D0yjNSDp7ab1kcd6NUYfy3waPTlD8yWkAtiocJdBRQqNoRqVfMNxgj+IjT0V5cBIHJO0z9vuSSZ43Q==",
          "dev": true
        },
        "jest-validate": {
          "version": "21.2.1",
          "resolved": "https://registry.npmjs.org/jest-validate/-/jest-validate-21.2.1.tgz",
          "integrity": "sha512-k4HLI1rZQjlU+EC682RlQ6oZvLrE5SCh3brseQc24vbZTxzT/k/3urar5QMCVgjadmSO7lECeGdc6YxnM3yEGg==",
          "dev": true,
          "requires": {
            "chalk": "^2.0.1",
            "jest-get-type": "^21.2.0",
            "leven": "^2.1.0",
            "pretty-format": "^21.2.1"
          }
        },
        "ms": {
          "version": "2.1.1",
          "resolved": "https://registry.npmjs.org/ms/-/ms-2.1.1.tgz",
          "integrity": "sha512-tgp+dl5cGk28utYktBsrFqA7HKgrhgPsg6Z/EfhWI4gl1Hwq8B/GmY/0oXZ6nF8hDVesS/FpnYaD/kOWhYQvyg==",
          "dev": true
        },
        "pify": {
          "version": "3.0.0",
          "resolved": "https://registry.npmjs.org/pify/-/pify-3.0.0.tgz",
          "integrity": "sha1-5aSs0sEB/fPZpNB/DbxNtJ3SgXY=",
          "dev": true
        },
        "pretty-format": {
          "version": "21.2.1",
          "resolved": "https://registry.npmjs.org/pretty-format/-/pretty-format-21.2.1.tgz",
          "integrity": "sha512-ZdWPGYAnYfcVP8yKA3zFjCn8s4/17TeYH28MXuC8vTp0o21eXjbFGcOAXZEaDaOFJjc3h2qa7HQNHNshhvoh2A==",
          "dev": true,
          "requires": {
            "ansi-regex": "^3.0.0",
            "ansi-styles": "^3.2.0"
          }
        },
        "supports-color": {
          "version": "5.5.0",
          "resolved": "https://registry.npmjs.org/supports-color/-/supports-color-5.5.0.tgz",
          "integrity": "sha512-QjVjwdXIt408MIiAqCX4oUKsgU2EqAGzs2Ppkm4aQYbjm+ZEWEcW4SfFNTr4uMNZma0ey4f5lgLrkB0aX0QMow==",
          "dev": true,
          "requires": {
            "has-flag": "^3.0.0"
          }
        }
      }
    },
    "listr": {
      "version": "0.13.0",
      "resolved": "https://registry.npmjs.org/listr/-/listr-0.13.0.tgz",
      "integrity": "sha1-ILsLowuuZg7oTMBQPfS+PVYjiH0=",
      "dev": true,
      "requires": {
        "chalk": "^1.1.3",
        "cli-truncate": "^0.2.1",
        "figures": "^1.7.0",
        "indent-string": "^2.1.0",
        "is-observable": "^0.2.0",
        "is-promise": "^2.1.0",
        "is-stream": "^1.1.0",
        "listr-silent-renderer": "^1.1.1",
        "listr-update-renderer": "^0.4.0",
        "listr-verbose-renderer": "^0.4.0",
        "log-symbols": "^1.0.2",
        "log-update": "^1.0.2",
        "ora": "^0.2.3",
        "p-map": "^1.1.1",
        "rxjs": "^5.4.2",
        "stream-to-observable": "^0.2.0",
        "strip-ansi": "^3.0.1"
      },
      "dependencies": {
        "log-symbols": {
          "version": "1.0.2",
          "resolved": "https://registry.npmjs.org/log-symbols/-/log-symbols-1.0.2.tgz",
          "integrity": "sha1-N2/3tY6jCGoPCfrMdGF+ylAeGhg=",
          "dev": true,
          "requires": {
            "chalk": "^1.0.0"
          }
        }
      }
    },
    "listr-silent-renderer": {
      "version": "1.1.1",
      "resolved": "https://registry.npmjs.org/listr-silent-renderer/-/listr-silent-renderer-1.1.1.tgz",
      "integrity": "sha1-kktaN1cVN3C/Go4/v3S4u/P5JC4=",
      "dev": true
    },
    "listr-update-renderer": {
      "version": "0.4.0",
      "resolved": "https://registry.npmjs.org/listr-update-renderer/-/listr-update-renderer-0.4.0.tgz",
      "integrity": "sha1-NE2YDaLKLosUW6MFkI8yrj9MyKc=",
      "dev": true,
      "requires": {
        "chalk": "^1.1.3",
        "cli-truncate": "^0.2.1",
        "elegant-spinner": "^1.0.1",
        "figures": "^1.7.0",
        "indent-string": "^3.0.0",
        "log-symbols": "^1.0.2",
        "log-update": "^1.0.2",
        "strip-ansi": "^3.0.1"
      },
      "dependencies": {
        "indent-string": {
          "version": "3.2.0",
          "resolved": "https://registry.npmjs.org/indent-string/-/indent-string-3.2.0.tgz",
          "integrity": "sha1-Sl/W0nzDMvN+VBmlBNu4NxBckok=",
          "dev": true
        },
        "log-symbols": {
          "version": "1.0.2",
          "resolved": "https://registry.npmjs.org/log-symbols/-/log-symbols-1.0.2.tgz",
          "integrity": "sha1-N2/3tY6jCGoPCfrMdGF+ylAeGhg=",
          "dev": true,
          "requires": {
            "chalk": "^1.0.0"
          }
        }
      }
    },
    "listr-verbose-renderer": {
      "version": "0.4.1",
      "resolved": "https://registry.npmjs.org/listr-verbose-renderer/-/listr-verbose-renderer-0.4.1.tgz",
      "integrity": "sha1-ggb0z21S3cWCfl/RSYng6WWTOjU=",
      "dev": true,
      "requires": {
        "chalk": "^1.1.3",
        "cli-cursor": "^1.0.2",
        "date-fns": "^1.27.2",
        "figures": "^1.7.0"
      }
    },
    "load-json-file": {
      "version": "1.1.0",
      "resolved": "https://registry.npmjs.org/load-json-file/-/load-json-file-1.1.0.tgz",
      "integrity": "sha1-lWkFcI1YtLq0wiYbBPWfMcmTdMA=",
      "dev": true,
      "requires": {
        "graceful-fs": "^4.1.2",
        "parse-json": "^2.2.0",
        "pify": "^2.0.0",
        "pinkie-promise": "^2.0.0",
        "strip-bom": "^2.0.0"
      }
    },
    "locate-path": {
      "version": "2.0.0",
      "resolved": "https://registry.npmjs.org/locate-path/-/locate-path-2.0.0.tgz",
      "integrity": "sha1-K1aLJl7slExtnA3pw9u7ygNUzY4=",
      "dev": true,
      "requires": {
        "p-locate": "^2.0.0",
        "path-exists": "^3.0.0"
      }
    },
    "lodash": {
      "version": "4.17.11",
      "resolved": "https://registry.npmjs.org/lodash/-/lodash-4.17.11.tgz",
      "integrity": "sha512-cQKh8igo5QUhZ7lg38DYWAxMvjSAKG0A8wGSVimP07SIUEK2UO+arSRKbRZWtelMtN5V0Hkwh5ryOto/SshYIg=="
    },
    "lodash.get": {
      "version": "4.4.2",
      "resolved": "https://registry.npmjs.org/lodash.get/-/lodash.get-4.4.2.tgz",
      "integrity": "sha1-LRd/ZS+jHpObRDjVNBSZ36OCXpk=",
      "dev": true
    },
    "lodash.sortby": {
      "version": "4.7.0",
      "resolved": "https://registry.npmjs.org/lodash.sortby/-/lodash.sortby-4.7.0.tgz",
      "integrity": "sha1-7dFMgk4sycHgsKG0K7UhBRakJDg=",
      "dev": true
    },
    "log-symbols": {
      "version": "2.2.0",
      "resolved": "https://registry.npmjs.org/log-symbols/-/log-symbols-2.2.0.tgz",
      "integrity": "sha512-VeIAFslyIerEJLXHziedo2basKbMKtTw3vfn5IzG0XTjhAVEJyNHnL2p7vc+wBDSdQuUpNw3M2u6xb9QsAY5Eg==",
      "dev": true,
      "requires": {
        "chalk": "^2.0.1"
      },
      "dependencies": {
        "ansi-styles": {
          "version": "3.2.1",
          "resolved": "https://registry.npmjs.org/ansi-styles/-/ansi-styles-3.2.1.tgz",
          "integrity": "sha512-VT0ZI6kZRdTh8YyJw3SMbYm/u+NqfsAxEpWO0Pf9sq8/e94WxxOpPKx9FR1FlyCtOVDNOQ+8ntlqFxiRc+r5qA==",
          "dev": true,
          "requires": {
            "color-convert": "^1.9.0"
          }
        },
        "chalk": {
          "version": "2.4.2",
          "resolved": "https://registry.npmjs.org/chalk/-/chalk-2.4.2.tgz",
          "integrity": "sha512-Mti+f9lpJNcwF4tWV8/OrTTtF1gZi+f8FqlyAdouralcFWFQWF2+NgCHShjkCb+IFBLq9buZwE1xckQU4peSuQ==",
          "dev": true,
          "requires": {
            "ansi-styles": "^3.2.1",
            "escape-string-regexp": "^1.0.5",
            "supports-color": "^5.3.0"
          }
        },
        "supports-color": {
          "version": "5.5.0",
          "resolved": "https://registry.npmjs.org/supports-color/-/supports-color-5.5.0.tgz",
          "integrity": "sha512-QjVjwdXIt408MIiAqCX4oUKsgU2EqAGzs2Ppkm4aQYbjm+ZEWEcW4SfFNTr4uMNZma0ey4f5lgLrkB0aX0QMow==",
          "dev": true,
          "requires": {
            "has-flag": "^3.0.0"
          }
        }
      }
    },
    "log-update": {
      "version": "1.0.2",
      "resolved": "https://registry.npmjs.org/log-update/-/log-update-1.0.2.tgz",
      "integrity": "sha1-GZKfZMQJPS0ucHWh2tivWcKWuNE=",
      "dev": true,
      "requires": {
        "ansi-escapes": "^1.0.0",
        "cli-cursor": "^1.0.2"
      },
      "dependencies": {
        "ansi-escapes": {
          "version": "1.4.0",
          "resolved": "https://registry.npmjs.org/ansi-escapes/-/ansi-escapes-1.4.0.tgz",
          "integrity": "sha1-06ioOzGapneTZisT52HHkRQiMG4=",
          "dev": true
        }
      }
    },
    "loglevel": {
      "version": "1.6.1",
      "resolved": "https://registry.npmjs.org/loglevel/-/loglevel-1.6.1.tgz",
      "integrity": "sha1-4PyVEztu8nbNyIh82vJKpvFW+Po="
    },
    "lolex": {
      "version": "2.7.5",
      "resolved": "https://registry.npmjs.org/lolex/-/lolex-2.7.5.tgz",
      "integrity": "sha512-l9x0+1offnKKIzYVjyXU2SiwhXDLekRzKyhnbyldPHvC7BvLPVpdNUNR2KeMAiCN2D/kLNttZgQD5WjSxuBx3Q==",
      "dev": true
    },
    "loose-envify": {
      "version": "1.4.0",
      "resolved": "https://registry.npmjs.org/loose-envify/-/loose-envify-1.4.0.tgz",
      "integrity": "sha512-lyuxPGr/Wfhrlem2CL/UcnUc1zcqKAImBDzukY7Y5F/yQiNdko6+fRLevlw1HgMySw7f611UIY408EtxRSoK3Q==",
      "requires": {
        "js-tokens": "^3.0.0 || ^4.0.0"
      }
    },
    "lru-cache": {
      "version": "4.1.5",
      "resolved": "https://registry.npmjs.org/lru-cache/-/lru-cache-4.1.5.tgz",
      "integrity": "sha512-sWZlbEP2OsHNkXrMl5GYk/jKk70MBng6UU4YI/qGDYbgf6YbP4EvmqISbXCoJiRKs+1bSpFHVgQxvJ17F2li5g==",
      "dev": true,
      "requires": {
        "pseudomap": "^1.0.2",
        "yallist": "^2.1.2"
      }
    },
    "ltgt": {
      "version": "2.2.1",
      "resolved": "https://registry.npmjs.org/ltgt/-/ltgt-2.2.1.tgz",
      "integrity": "sha1-81ypHEk/e3PaDgdJUwTxezH4fuU="
    },
    "make-error": {
      "version": "1.3.5",
      "resolved": "https://registry.npmjs.org/make-error/-/make-error-1.3.5.tgz",
      "integrity": "sha512-c3sIjNUow0+8swNwVpqoH4YCShKNFkMaw6oH1mNS2haDZQqkeZFlHS3dhoeEbKKmJB4vXpJucU6oH75aDYeE9g==",
      "dev": true
    },
    "makeerror": {
      "version": "1.0.11",
      "resolved": "https://registry.npmjs.org/makeerror/-/makeerror-1.0.11.tgz",
      "integrity": "sha1-4BpckQnyr3lmDk6LlYd5AYT1qWw=",
      "dev": true,
      "requires": {
        "tmpl": "1.0.x"
      }
    },
    "map-cache": {
      "version": "0.2.2",
      "resolved": "https://registry.npmjs.org/map-cache/-/map-cache-0.2.2.tgz",
      "integrity": "sha1-wyq9C9ZSXZsFFkW7TyasXcmKDb8=",
      "dev": true
    },
    "map-visit": {
      "version": "1.0.0",
      "resolved": "https://registry.npmjs.org/map-visit/-/map-visit-1.0.0.tgz",
      "integrity": "sha1-7Nyo8TFE5mDxtb1B8S80edmN+48=",
      "dev": true,
      "requires": {
        "object-visit": "^1.0.0"
      }
    },
    "marked": {
      "version": "0.3.19",
      "resolved": "https://registry.npmjs.org/marked/-/marked-0.3.19.tgz",
      "integrity": "sha512-ea2eGWOqNxPcXv8dyERdSr/6FmzvWwzjMxpfGB/sbMccXoct+xY+YukPD+QTUZwyvK7BZwcr4m21WBOW41pAkg==",
      "dev": true
    },
    "math-random": {
      "version": "1.0.4",
      "resolved": "https://registry.npmjs.org/math-random/-/math-random-1.0.4.tgz",
      "integrity": "sha512-rUxjysqif/BZQH2yhd5Aaq7vXMSx9NdEsQcyA07uEzIvxgI7zIr33gGsh+RU0/XjmQpCW7RsVof1vlkvQVCK5A==",
      "dev": true
    },
    "md5.js": {
      "version": "1.3.5",
      "resolved": "https://registry.npmjs.org/md5.js/-/md5.js-1.3.5.tgz",
      "integrity": "sha512-xitP+WxNPcTTOgnTJcrhM0xvdPepipPSf3I8EIpGKeFLjt3PlJLIDG3u8EX53ZIubkb+5U2+3rELYpEhHhzdkg==",
      "requires": {
        "hash-base": "^3.0.0",
        "inherits": "^2.0.1",
        "safe-buffer": "^5.1.2"
      }
    },
    "mem": {
      "version": "1.1.0",
      "resolved": "https://registry.npmjs.org/mem/-/mem-1.1.0.tgz",
      "integrity": "sha1-Xt1StIXKHZAP5kiVUFOZoN+kX3Y=",
      "dev": true,
      "requires": {
        "mimic-fn": "^1.0.0"
      }
    },
    "memdown": {
      "version": "1.4.1",
      "resolved": "https://registry.npmjs.org/memdown/-/memdown-1.4.1.tgz",
      "integrity": "sha1-tOThkhdGZP+65BNhqlAPMRnv4hU=",
      "requires": {
        "abstract-leveldown": "~2.7.1",
        "functional-red-black-tree": "^1.0.1",
        "immediate": "^3.2.3",
        "inherits": "~2.0.1",
        "ltgt": "~2.2.0",
        "safe-buffer": "~5.1.1"
      },
      "dependencies": {
        "abstract-leveldown": {
          "version": "2.7.2",
          "resolved": "https://registry.npmjs.org/abstract-leveldown/-/abstract-leveldown-2.7.2.tgz",
          "integrity": "sha512-+OVvxH2rHVEhWLdbudP6p0+dNMXu8JA1CbhP19T8paTYAcX7oJ4OVjT+ZUVpv7mITxXHqDMej+GdqXBmXkw09w==",
          "requires": {
            "xtend": "~4.0.0"
          }
        }
      }
    },
    "merge": {
      "version": "1.2.1",
      "resolved": "https://registry.npmjs.org/merge/-/merge-1.2.1.tgz",
      "integrity": "sha512-VjFo4P5Whtj4vsLzsYBu5ayHhoHJ0UqNm7ibvShmbmoz7tGi0vXaoJbGdB+GmDMLUdg8DpQXEIeVDAe8MaABvQ==",
      "dev": true
    },
    "merge-stream": {
      "version": "1.0.1",
      "resolved": "https://registry.npmjs.org/merge-stream/-/merge-stream-1.0.1.tgz",
      "integrity": "sha1-QEEgLVCKNCugAXQAjfDCUbjBNeE=",
      "dev": true,
      "requires": {
        "readable-stream": "^2.0.1"
      }
    },
    "merkle-patricia-tree": {
      "version": "2.3.2",
      "resolved": "https://registry.npmjs.org/merkle-patricia-tree/-/merkle-patricia-tree-2.3.2.tgz",
      "integrity": "sha512-81PW5m8oz/pz3GvsAwbauj7Y00rqm81Tzad77tHBwU7pIAtN+TJnMSOJhxBKflSVYhptMMb9RskhqHqrSm1V+g==",
      "requires": {
        "async": "^1.4.2",
        "ethereumjs-util": "^5.0.0",
        "level-ws": "0.0.0",
        "levelup": "^1.2.1",
        "memdown": "^1.0.0",
        "readable-stream": "^2.0.0",
        "rlp": "^2.0.0",
        "semaphore": ">=1.0.1"
      },
      "dependencies": {
        "async": {
          "version": "1.5.2",
          "resolved": "https://registry.npmjs.org/async/-/async-1.5.2.tgz",
          "integrity": "sha1-7GphrlZIDAw8skHJVhjiCJL5Zyo="
        }
      }
    },
    "micromatch": {
      "version": "2.3.11",
      "resolved": "https://registry.npmjs.org/micromatch/-/micromatch-2.3.11.tgz",
      "integrity": "sha1-hmd8l9FyCzY0MdBNDRUpO9OMFWU=",
      "dev": true,
      "requires": {
        "arr-diff": "^2.0.0",
        "array-unique": "^0.2.1",
        "braces": "^1.8.2",
        "expand-brackets": "^0.1.4",
        "extglob": "^0.3.1",
        "filename-regex": "^2.0.0",
        "is-extglob": "^1.0.0",
        "is-glob": "^2.0.1",
        "kind-of": "^3.0.2",
        "normalize-path": "^2.0.1",
        "object.omit": "^2.0.0",
        "parse-glob": "^3.0.4",
        "regex-cache": "^0.4.2"
      },
      "dependencies": {
        "normalize-path": {
          "version": "2.1.1",
          "resolved": "https://registry.npmjs.org/normalize-path/-/normalize-path-2.1.1.tgz",
          "integrity": "sha1-GrKLVW4Zg2Oowab35vogE3/mrtk=",
          "dev": true,
          "requires": {
            "remove-trailing-separator": "^1.0.1"
          }
        }
      }
    },
    "mime-db": {
      "version": "1.38.0",
      "resolved": "https://registry.npmjs.org/mime-db/-/mime-db-1.38.0.tgz",
      "integrity": "sha512-bqVioMFFzc2awcdJZIzR3HjZFX20QhilVS7hytkKrv7xFAn8bM1gzc/FOX2awLISvWe0PV8ptFKcon+wZ5qYkg=="
    },
    "mime-types": {
      "version": "2.1.22",
      "resolved": "https://registry.npmjs.org/mime-types/-/mime-types-2.1.22.tgz",
      "integrity": "sha512-aGl6TZGnhm/li6F7yx82bJiBZwgiEa4Hf6CNr8YO+r5UHr53tSTYZb102zyU50DOWWKeOv0uQLRL0/9EiKWCog==",
      "requires": {
        "mime-db": "~1.38.0"
      }
    },
    "mimic-fn": {
      "version": "1.2.0",
      "resolved": "https://registry.npmjs.org/mimic-fn/-/mimic-fn-1.2.0.tgz",
      "integrity": "sha512-jf84uxzwiuiIVKiOLpfYk7N46TSy8ubTonmneY9vrpHNAnp0QBt2BxWV9dO3/j+BoVAb+a5G6YDPW3M5HOdMWQ==",
      "dev": true
    },
    "min-document": {
      "version": "2.19.0",
      "resolved": "https://registry.npmjs.org/min-document/-/min-document-2.19.0.tgz",
      "integrity": "sha1-e9KC4/WELtKVu3SM3Z8f+iyCRoU=",
      "requires": {
        "dom-walk": "^0.1.0"
      }
    },
    "minimalistic-assert": {
      "version": "1.0.1",
      "resolved": "https://registry.npmjs.org/minimalistic-assert/-/minimalistic-assert-1.0.1.tgz",
      "integrity": "sha512-UtJcAD4yEaGtjPezWuO9wC4nwUnVH/8/Im3yEHQP4b67cXlD/Qr9hdITCU1xDbSEXg2XKNaP8jsReV7vQd00/A=="
    },
    "minimalistic-crypto-utils": {
      "version": "1.0.1",
      "resolved": "https://registry.npmjs.org/minimalistic-crypto-utils/-/minimalistic-crypto-utils-1.0.1.tgz",
      "integrity": "sha1-9sAMHAsIIkblxNmd+4x8CDsrWCo="
    },
    "minimatch": {
      "version": "3.0.4",
      "resolved": "https://registry.npmjs.org/minimatch/-/minimatch-3.0.4.tgz",
      "integrity": "sha512-yJHVQEhyqPLUTgt9B83PXu6W3rx4MvvHvSUvToogpwoGDOUQ+yDrR0HRot+yOCdCO7u4hX3pWft6kWBBcqh0UA==",
      "requires": {
        "brace-expansion": "^1.1.7"
      }
    },
    "minimist": {
      "version": "0.0.8",
      "resolved": "https://registry.npmjs.org/minimist/-/minimist-0.0.8.tgz",
      "integrity": "sha1-hX/Kv8M5fSYluCKCYuhqp6ARsF0="
    },
    "mixin-deep": {
      "version": "1.3.1",
      "resolved": "https://registry.npmjs.org/mixin-deep/-/mixin-deep-1.3.1.tgz",
      "integrity": "sha512-8ZItLHeEgaqEvd5lYBXfm4EZSFCX29Jb9K+lAHhDKzReKBQKj3R+7NOF6tjqYi9t4oI8VUfaWITJQm86wnXGNQ==",
      "dev": true,
      "requires": {
        "for-in": "^1.0.2",
        "is-extendable": "^1.0.1"
      },
      "dependencies": {
        "is-extendable": {
          "version": "1.0.1",
          "resolved": "https://registry.npmjs.org/is-extendable/-/is-extendable-1.0.1.tgz",
          "integrity": "sha512-arnXMxT1hhoKo9k1LZdmlNyJdDDfy2v0fXjFlmok4+i8ul/6WlbVge9bhM74OpNPQPMGUToDtz+KXa1PneJxOA==",
          "dev": true,
          "requires": {
            "is-plain-object": "^2.0.4"
          }
        }
      }
    },
    "mkdirp": {
      "version": "0.5.1",
      "resolved": "https://registry.npmjs.org/mkdirp/-/mkdirp-0.5.1.tgz",
      "integrity": "sha1-MAV0OOrGz3+MR2fzhkjWaX11yQM=",
      "requires": {
        "minimist": "0.0.8"
      }
    },
    "ms": {
      "version": "2.0.0",
      "resolved": "https://registry.npmjs.org/ms/-/ms-2.0.0.tgz",
      "integrity": "sha1-VgiurfwAvmwpAd9fmGF4jeDVl8g="
    },
    "nan": {
      "version": "2.13.1",
      "resolved": "https://registry.npmjs.org/nan/-/nan-2.13.1.tgz",
      "integrity": "sha512-I6YB/YEuDeUZMmhscXKxGgZlFnhsn5y0hgOZBadkzfTRrZBtJDZeg6eQf7PYMIEclwmorTKK8GztsyOUSVBREA=="
    },
    "nanomatch": {
      "version": "1.2.13",
      "resolved": "https://registry.npmjs.org/nanomatch/-/nanomatch-1.2.13.tgz",
      "integrity": "sha512-fpoe2T0RbHwBTBUOftAfBPaDEi06ufaUai0mE6Yn1kacc3SnTErfb/h+X94VXzI64rKFHYImXSvdwGGCmwOqCA==",
      "dev": true,
      "requires": {
        "arr-diff": "^4.0.0",
        "array-unique": "^0.3.2",
        "define-property": "^2.0.2",
        "extend-shallow": "^3.0.2",
        "fragment-cache": "^0.2.1",
        "is-windows": "^1.0.2",
        "kind-of": "^6.0.2",
        "object.pick": "^1.3.0",
        "regex-not": "^1.0.0",
        "snapdragon": "^0.8.1",
        "to-regex": "^3.0.1"
      },
      "dependencies": {
        "arr-diff": {
          "version": "4.0.0",
          "resolved": "https://registry.npmjs.org/arr-diff/-/arr-diff-4.0.0.tgz",
          "integrity": "sha1-1kYQdP6/7HHn4VI1dhoyml3HxSA=",
          "dev": true
        },
        "array-unique": {
          "version": "0.3.2",
          "resolved": "https://registry.npmjs.org/array-unique/-/array-unique-0.3.2.tgz",
          "integrity": "sha1-qJS3XUvE9s1nnvMkSp/Y9Gri1Cg=",
          "dev": true
        },
        "kind-of": {
          "version": "6.0.2",
          "resolved": "https://registry.npmjs.org/kind-of/-/kind-of-6.0.2.tgz",
          "integrity": "sha512-s5kLOcnH0XqDO+FvuaLX8DDjZ18CGFk7VygH40QoKPUQhW4e2rvM0rwUq0t8IQDOwYSeLK01U90OjzBTme2QqA==",
          "dev": true
        }
      }
    },
    "natural-compare": {
      "version": "1.4.0",
      "resolved": "https://registry.npmjs.org/natural-compare/-/natural-compare-1.4.0.tgz",
      "integrity": "sha1-Sr6/7tdUHywnrPspvbvRXI1bpPc=",
      "dev": true
    },
    "neo-async": {
      "version": "2.6.0",
      "resolved": "https://registry.npmjs.org/neo-async/-/neo-async-2.6.0.tgz",
      "integrity": "sha512-MFh0d/Wa7vkKO3Y3LlacqAEeHK0mckVqzDieUKTT+KGxi+zIpeVsFxymkIiRpbpDziHc290Xr9A1O4Om7otoRA==",
      "dev": true
    },
    "nise": {
      "version": "1.4.10",
      "resolved": "https://registry.npmjs.org/nise/-/nise-1.4.10.tgz",
      "integrity": "sha512-sa0RRbj53dovjc7wombHmVli9ZihXbXCQ2uH3TNm03DyvOSIQbxg+pbqDKrk2oxMK1rtLGVlKxcB9rrc6X5YjA==",
      "dev": true,
      "requires": {
        "@sinonjs/formatio": "^3.1.0",
        "@sinonjs/text-encoding": "^0.7.1",
        "just-extend": "^4.0.2",
        "lolex": "^2.3.2",
        "path-to-regexp": "^1.7.0"
      },
      "dependencies": {
        "@sinonjs/formatio": {
          "version": "3.2.1",
          "resolved": "https://registry.npmjs.org/@sinonjs/formatio/-/formatio-3.2.1.tgz",
          "integrity": "sha512-tsHvOB24rvyvV2+zKMmPkZ7dXX6LSLKZ7aOtXY6Edklp0uRcgGpOsQTTGTcWViFyx4uhWc6GV8QdnALbIbIdeQ==",
          "dev": true,
          "requires": {
            "@sinonjs/commons": "^1",
            "@sinonjs/samsam": "^3.1.0"
          }
        },
        "isarray": {
          "version": "0.0.1",
          "resolved": "https://registry.npmjs.org/isarray/-/isarray-0.0.1.tgz",
          "integrity": "sha1-ihis/Kmo9Bd+Cav8YDiTmwXR7t8=",
          "dev": true
        },
        "path-to-regexp": {
          "version": "1.7.0",
          "resolved": "https://registry.npmjs.org/path-to-regexp/-/path-to-regexp-1.7.0.tgz",
          "integrity": "sha1-Wf3g9DW62suhA6hOnTvGTpa5k30=",
          "dev": true,
          "requires": {
            "isarray": "0.0.1"
          }
        }
      }
    },
    "node-fetch": {
      "version": "2.1.2",
      "resolved": "https://registry.npmjs.org/node-fetch/-/node-fetch-2.1.2.tgz",
      "integrity": "sha1-q4hOjn5X44qUR1POxwb3iNF2i7U="
    },
    "node-int64": {
      "version": "0.4.0",
      "resolved": "https://registry.npmjs.org/node-int64/-/node-int64-0.4.0.tgz",
      "integrity": "sha1-h6kGXNs1XTGC2PlM4RGIuCXGijs=",
      "dev": true
    },
    "node-notifier": {
      "version": "5.4.0",
      "resolved": "https://registry.npmjs.org/node-notifier/-/node-notifier-5.4.0.tgz",
      "integrity": "sha512-SUDEb+o71XR5lXSTyivXd9J7fCloE3SyP4lSgt3lU2oSANiox+SxlNRGPjDKrwU1YN3ix2KN/VGGCg0t01rttQ==",
      "dev": true,
      "requires": {
        "growly": "^1.3.0",
        "is-wsl": "^1.1.0",
        "semver": "^5.5.0",
        "shellwords": "^0.1.1",
        "which": "^1.3.0"
      },
      "dependencies": {
        "semver": {
          "version": "5.6.0",
          "resolved": "https://registry.npmjs.org/semver/-/semver-5.6.0.tgz",
          "integrity": "sha512-RS9R6R35NYgQn++fkDWaOmqGoj4Ek9gGs+DPxNUZKuwE183xjJroKvyo1IzVFeXvUrvmALy6FWD5xrdJT25gMg==",
          "dev": true
        }
      }
    },
    "normalize-package-data": {
      "version": "2.5.0",
      "resolved": "https://registry.npmjs.org/normalize-package-data/-/normalize-package-data-2.5.0.tgz",
      "integrity": "sha512-/5CMN3T0R4XTj4DcGaexo+roZSdSFW/0AOOTROrjxzCG1wrWXEsGbRKevjlIL+ZDE4sZlJr5ED4YW0yqmkK+eA==",
      "dev": true,
      "requires": {
        "hosted-git-info": "^2.1.4",
        "resolve": "^1.10.0",
        "semver": "2 || 3 || 4 || 5",
        "validate-npm-package-license": "^3.0.1"
      }
    },
    "normalize-path": {
      "version": "1.0.0",
      "resolved": "https://registry.npmjs.org/normalize-path/-/normalize-path-1.0.0.tgz",
      "integrity": "sha1-MtDkcvkf80VwHBWoMRAY07CpA3k=",
      "dev": true
    },
    "npm-path": {
      "version": "2.0.4",
      "resolved": "https://registry.npmjs.org/npm-path/-/npm-path-2.0.4.tgz",
      "integrity": "sha512-IFsj0R9C7ZdR5cP+ET342q77uSRdtWOlWpih5eC+lu29tIDbNEgDbzgVJ5UFvYHWhxDZ5TFkJafFioO0pPQjCw==",
      "dev": true,
      "requires": {
        "which": "^1.2.10"
      }
    },
    "npm-run-path": {
      "version": "2.0.2",
      "resolved": "https://registry.npmjs.org/npm-run-path/-/npm-run-path-2.0.2.tgz",
      "integrity": "sha1-NakjLfo11wZ7TLLd8jV7GHFTbF8=",
      "dev": true,
      "requires": {
        "path-key": "^2.0.0"
      }
    },
    "npm-which": {
      "version": "3.0.1",
      "resolved": "https://registry.npmjs.org/npm-which/-/npm-which-3.0.1.tgz",
      "integrity": "sha1-kiXybsOihcIJyuZ8OxGmtKtxQKo=",
      "dev": true,
      "requires": {
        "commander": "^2.9.0",
        "npm-path": "^2.0.2",
        "which": "^1.2.10"
      }
    },
    "number-is-nan": {
      "version": "1.0.1",
      "resolved": "https://registry.npmjs.org/number-is-nan/-/number-is-nan-1.0.1.tgz",
      "integrity": "sha1-CXtgK1NCKlIsGvuHkDGDNpQaAR0="
    },
    "number-to-bn": {
      "version": "1.7.0",
      "resolved": "https://registry.npmjs.org/number-to-bn/-/number-to-bn-1.7.0.tgz",
      "integrity": "sha1-uzYjWS9+X54AMLGXe9QaDFP+HqA=",
      "requires": {
        "bn.js": "4.11.6",
        "strip-hex-prefix": "1.0.0"
      },
      "dependencies": {
        "bn.js": {
          "version": "4.11.6",
          "resolved": "https://registry.npmjs.org/bn.js/-/bn.js-4.11.6.tgz",
          "integrity": "sha1-UzRK2xRhehP26N0s4okF0cC6MhU="
        }
      }
    },
    "nwsapi": {
      "version": "2.1.1",
      "resolved": "https://registry.npmjs.org/nwsapi/-/nwsapi-2.1.1.tgz",
      "integrity": "sha512-T5GaA1J/d34AC8mkrFD2O0DR17kwJ702ZOtJOsS8RpbsQZVOC2/xYFb1i/cw+xdM54JIlMuojjDOYct8GIWtwg==",
      "dev": true
    },
    "oauth-sign": {
      "version": "0.9.0",
      "resolved": "https://registry.npmjs.org/oauth-sign/-/oauth-sign-0.9.0.tgz",
      "integrity": "sha512-fexhUFFPTGV8ybAtSIGbV6gOkSv8UtRbDBnAyLQw4QPKkgNlsH2ByPGtMUqdWkos6YCRmAqViwgZrJc/mRDzZQ=="
    },
    "object-assign": {
      "version": "4.1.1",
      "resolved": "https://registry.npmjs.org/object-assign/-/object-assign-4.1.1.tgz",
      "integrity": "sha1-IQmtx5ZYh8/AXLvUQsrIv7s2CGM="
    },
    "object-copy": {
      "version": "0.1.0",
      "resolved": "https://registry.npmjs.org/object-copy/-/object-copy-0.1.0.tgz",
      "integrity": "sha1-fn2Fi3gb18mRpBupde04EnVOmYw=",
      "dev": true,
      "requires": {
        "copy-descriptor": "^0.1.0",
        "define-property": "^0.2.5",
        "kind-of": "^3.0.3"
      },
      "dependencies": {
        "define-property": {
          "version": "0.2.5",
          "resolved": "https://registry.npmjs.org/define-property/-/define-property-0.2.5.tgz",
          "integrity": "sha1-w1se+RjsPJkPmlvFe+BKrOxcgRY=",
          "dev": true,
          "requires": {
            "is-descriptor": "^0.1.0"
          }
        }
      }
    },
    "object-inspect": {
      "version": "1.6.0",
      "resolved": "https://registry.npmjs.org/object-inspect/-/object-inspect-1.6.0.tgz",
      "integrity": "sha512-GJzfBZ6DgDAmnuaM3104jR4s1Myxr3Y3zfIyN4z3UdqN69oSRacNK8UhnobDdC+7J2AHCjGwxQubNJfE70SXXQ=="
    },
    "object-keys": {
      "version": "0.4.0",
      "resolved": "https://registry.npmjs.org/object-keys/-/object-keys-0.4.0.tgz",
      "integrity": "sha1-KKaq50KN0sOpLz2V8hM13SBOAzY="
    },
    "object-visit": {
      "version": "1.0.1",
      "resolved": "https://registry.npmjs.org/object-visit/-/object-visit-1.0.1.tgz",
      "integrity": "sha1-95xEk68MU3e1n+OdOV5BBC3QRbs=",
      "dev": true,
      "requires": {
        "isobject": "^3.0.0"
      },
      "dependencies": {
        "isobject": {
          "version": "3.0.1",
          "resolved": "https://registry.npmjs.org/isobject/-/isobject-3.0.1.tgz",
          "integrity": "sha1-TkMekrEalzFjaqH5yNHMvP2reN8=",
          "dev": true
        }
      }
    },
    "object.getownpropertydescriptors": {
      "version": "2.0.3",
      "resolved": "https://registry.npmjs.org/object.getownpropertydescriptors/-/object.getownpropertydescriptors-2.0.3.tgz",
      "integrity": "sha1-h1jIRvW0B62rDyNuCYbxSwUcqhY=",
      "dev": true,
      "requires": {
        "define-properties": "^1.1.2",
        "es-abstract": "^1.5.1"
      }
    },
    "object.omit": {
      "version": "2.0.1",
      "resolved": "https://registry.npmjs.org/object.omit/-/object.omit-2.0.1.tgz",
      "integrity": "sha1-Gpx0SCnznbuFjHbKNXmuKlTr0fo=",
      "dev": true,
      "requires": {
        "for-own": "^0.1.4",
        "is-extendable": "^0.1.1"
      }
    },
    "object.pick": {
      "version": "1.3.0",
      "resolved": "https://registry.npmjs.org/object.pick/-/object.pick-1.3.0.tgz",
      "integrity": "sha1-h6EKxMFpS9Lhy/U1kaZhQftd10c=",
      "dev": true,
      "requires": {
        "isobject": "^3.0.1"
      },
      "dependencies": {
        "isobject": {
          "version": "3.0.1",
          "resolved": "https://registry.npmjs.org/isobject/-/isobject-3.0.1.tgz",
          "integrity": "sha1-TkMekrEalzFjaqH5yNHMvP2reN8=",
          "dev": true
        }
      }
    },
    "obs-store": {
      "version": "2.4.1",
      "resolved": "https://registry.npmjs.org/obs-store/-/obs-store-2.4.1.tgz",
      "integrity": "sha512-wpA8G4uSn8cnCKZ0pFTvqsamvy0Sm1hR2ot0Qonbfj5yBMwdAp/eD4vDI+U/ZCbV1hb2V5GapL8YKUdGCvahgg==",
      "requires": {
        "babel-preset-es2015": "^6.22.0",
        "babelify": "^7.3.0",
        "readable-stream": "^2.2.2",
        "through2": "^2.0.3",
        "xtend": "^4.0.1"
      }
    },
    "once": {
      "version": "1.4.0",
      "resolved": "https://registry.npmjs.org/once/-/once-1.4.0.tgz",
      "integrity": "sha1-WDsap3WWHUsROsF9nFC6753Xa9E=",
      "requires": {
        "wrappy": "1"
      }
    },
    "onetime": {
      "version": "1.1.0",
      "resolved": "https://registry.npmjs.org/onetime/-/onetime-1.1.0.tgz",
      "integrity": "sha1-ofeDj4MUxRbwXs78vEzP4EtO14k=",
      "dev": true
    },
    "optimist": {
      "version": "0.6.1",
      "resolved": "https://registry.npmjs.org/optimist/-/optimist-0.6.1.tgz",
      "integrity": "sha1-2j6nRob6IaGaERwybpDrFaAZZoY=",
      "dev": true,
      "requires": {
        "minimist": "~0.0.1",
        "wordwrap": "~0.0.2"
      }
    },
    "optionator": {
      "version": "0.8.2",
      "resolved": "https://registry.npmjs.org/optionator/-/optionator-0.8.2.tgz",
      "integrity": "sha1-NkxeQJ0/TWMB1sC0wFu6UBgK62Q=",
      "dev": true,
      "requires": {
        "deep-is": "~0.1.3",
        "fast-levenshtein": "~2.0.4",
        "levn": "~0.3.0",
        "prelude-ls": "~1.1.2",
        "type-check": "~0.3.2",
        "wordwrap": "~1.0.0"
      },
      "dependencies": {
        "wordwrap": {
          "version": "1.0.0",
          "resolved": "https://registry.npmjs.org/wordwrap/-/wordwrap-1.0.0.tgz",
          "integrity": "sha1-J1hIEIkUVqQXHI0CJkQa3pDLyus=",
          "dev": true
        }
      }
    },
    "ora": {
      "version": "0.2.3",
      "resolved": "https://registry.npmjs.org/ora/-/ora-0.2.3.tgz",
      "integrity": "sha1-N1J9Igrc1Tw5tzVx11QVbV22V6Q=",
      "dev": true,
      "requires": {
        "chalk": "^1.1.1",
        "cli-cursor": "^1.0.2",
        "cli-spinners": "^0.1.2",
        "object-assign": "^4.0.1"
      }
    },
    "os-homedir": {
      "version": "1.0.2",
      "resolved": "https://registry.npmjs.org/os-homedir/-/os-homedir-1.0.2.tgz",
      "integrity": "sha1-/7xJiDNuDoM94MFox+8VISGqf7M="
    },
    "os-locale": {
      "version": "2.1.0",
      "resolved": "https://registry.npmjs.org/os-locale/-/os-locale-2.1.0.tgz",
      "integrity": "sha512-3sslG3zJbEYcaC4YVAvDorjGxc7tv6KVATnLPZONiljsUncvihe9BQoVCEs0RZ1kmf4Hk9OBqlZfJZWI4GanKA==",
      "dev": true,
      "requires": {
        "execa": "^0.7.0",
        "lcid": "^1.0.0",
        "mem": "^1.1.0"
      }
    },
    "os-tmpdir": {
      "version": "1.0.2",
      "resolved": "https://registry.npmjs.org/os-tmpdir/-/os-tmpdir-1.0.2.tgz",
      "integrity": "sha1-u+Z0BseaqFxc/sdm/lc0VV36EnQ="
    },
    "p-finally": {
      "version": "1.0.0",
      "resolved": "https://registry.npmjs.org/p-finally/-/p-finally-1.0.0.tgz",
      "integrity": "sha1-P7z7FbiZpEEjs0ttzBi3JDNqLK4=",
      "dev": true
    },
    "p-limit": {
      "version": "1.3.0",
      "resolved": "https://registry.npmjs.org/p-limit/-/p-limit-1.3.0.tgz",
      "integrity": "sha512-vvcXsLAJ9Dr5rQOPk7toZQZJApBl2K4J6dANSsEuh6QI41JYcsS/qhTGa9ErIUUgK3WNQoJYvylxvjqmiqEA9Q==",
      "dev": true,
      "requires": {
        "p-try": "^1.0.0"
      }
    },
    "p-locate": {
      "version": "2.0.0",
      "resolved": "https://registry.npmjs.org/p-locate/-/p-locate-2.0.0.tgz",
      "integrity": "sha1-IKAQOyIqcMj9OcwuWAaA893l7EM=",
      "dev": true,
      "requires": {
        "p-limit": "^1.1.0"
      }
    },
    "p-map": {
      "version": "1.2.0",
      "resolved": "https://registry.npmjs.org/p-map/-/p-map-1.2.0.tgz",
      "integrity": "sha512-r6zKACMNhjPJMTl8KcFH4li//gkrXWfbD6feV8l6doRHlzljFWGJ2AP6iKaCJXyZmAUMOPtvbW7EXkbWO/pLEA==",
      "dev": true
    },
    "p-try": {
      "version": "1.0.0",
      "resolved": "https://registry.npmjs.org/p-try/-/p-try-1.0.0.tgz",
      "integrity": "sha1-y8ec26+P1CKOE/Yh8rGiN8GyB7M=",
      "dev": true
    },
    "parse-glob": {
      "version": "3.0.4",
      "resolved": "https://registry.npmjs.org/parse-glob/-/parse-glob-3.0.4.tgz",
      "integrity": "sha1-ssN2z7EfNVE7rdFz7wu246OIORw=",
      "dev": true,
      "requires": {
        "glob-base": "^0.3.0",
        "is-dotfile": "^1.0.0",
        "is-extglob": "^1.0.0",
        "is-glob": "^2.0.0"
      }
    },
    "parse-headers": {
      "version": "2.0.2",
      "resolved": "https://registry.npmjs.org/parse-headers/-/parse-headers-2.0.2.tgz",
      "integrity": "sha512-/LypJhzFmyBIDYP9aDVgeyEb5sQfbfY5mnDq4hVhlQ69js87wXfmEI5V3xI6vvXasqebp0oCytYFLxsBVfCzSg==",
      "requires": {
        "for-each": "^0.3.3",
        "string.prototype.trim": "^1.1.2"
      }
    },
    "parse-json": {
      "version": "2.2.0",
      "resolved": "https://registry.npmjs.org/parse-json/-/parse-json-2.2.0.tgz",
      "integrity": "sha1-9ID0BDTvgHQfhGkJn43qGPVaTck=",
      "dev": true,
      "requires": {
        "error-ex": "^1.2.0"
      }
    },
    "parse5": {
      "version": "4.0.0",
      "resolved": "https://registry.npmjs.org/parse5/-/parse5-4.0.0.tgz",
      "integrity": "sha512-VrZ7eOd3T1Fk4XWNXMgiGBK/z0MG48BWG2uQNU4I72fkQuKUTZpl+u9k+CxEG0twMVzSmXEEz12z5Fnw1jIQFA==",
      "dev": true
    },
    "pascalcase": {
      "version": "0.1.1",
      "resolved": "https://registry.npmjs.org/pascalcase/-/pascalcase-0.1.1.tgz",
      "integrity": "sha1-s2PlXoAGym/iF4TS2yK9FdeRfxQ=",
      "dev": true
    },
    "path-exists": {
      "version": "3.0.0",
      "resolved": "https://registry.npmjs.org/path-exists/-/path-exists-3.0.0.tgz",
      "integrity": "sha1-zg6+ql94yxiSXqfYENe1mwEP1RU=",
      "dev": true
    },
    "path-is-absolute": {
      "version": "1.0.1",
      "resolved": "https://registry.npmjs.org/path-is-absolute/-/path-is-absolute-1.0.1.tgz",
      "integrity": "sha1-F0uSaHNVNP+8es5r9TpanhtcX18="
    },
    "path-is-inside": {
      "version": "1.0.2",
      "resolved": "https://registry.npmjs.org/path-is-inside/-/path-is-inside-1.0.2.tgz",
      "integrity": "sha1-NlQX3t5EQw0cEa9hAn+s8HS9/FM=",
      "dev": true
    },
    "path-key": {
      "version": "2.0.1",
      "resolved": "https://registry.npmjs.org/path-key/-/path-key-2.0.1.tgz",
      "integrity": "sha1-QRyttXTFoUDTpLGRDUDYDMn0C0A=",
      "dev": true
    },
    "path-parse": {
      "version": "1.0.6",
      "resolved": "https://registry.npmjs.org/path-parse/-/path-parse-1.0.6.tgz",
      "integrity": "sha512-GSmOT2EbHrINBf9SR7CDELwlJ8AENk3Qn7OikK4nFYAu3Ote2+JYNVvkpAEQm3/TLNEJFD/xZJjzyxg3KBWOzw=="
    },
    "path-to-regexp": {
      "version": "2.4.0",
      "resolved": "https://registry.npmjs.org/path-to-regexp/-/path-to-regexp-2.4.0.tgz",
      "integrity": "sha512-G6zHoVqC6GGTQkZwF4lkuEyMbVOjoBKAEybQUypI1WTkqinCOrq2x6U2+phkJ1XsEMTy4LjtwPI7HW+NVrRR2w==",
      "dev": true
    },
    "path-type": {
      "version": "1.1.0",
      "resolved": "https://registry.npmjs.org/path-type/-/path-type-1.1.0.tgz",
      "integrity": "sha1-WcRPfuSR2nBNpBXaWkBwuk+P5EE=",
      "dev": true,
      "requires": {
        "graceful-fs": "^4.1.2",
        "pify": "^2.0.0",
        "pinkie-promise": "^2.0.0"
      }
    },
    "pbkdf2": {
      "version": "3.0.17",
      "resolved": "https://registry.npmjs.org/pbkdf2/-/pbkdf2-3.0.17.tgz",
      "integrity": "sha512-U/il5MsrZp7mGg3mSQfn742na2T+1/vHDCG5/iTI3X9MKUuYUZVLQhyRsg06mCgDBTd57TxzgZt7P+fYfjRLtA==",
      "requires": {
        "create-hash": "^1.1.2",
        "create-hmac": "^1.1.4",
        "ripemd160": "^2.0.1",
        "safe-buffer": "^5.0.1",
        "sha.js": "^2.4.8"
      }
    },
    "percentile": {
      "version": "1.2.1",
      "resolved": "https://registry.npmjs.org/percentile/-/percentile-1.2.1.tgz",
      "integrity": "sha512-lZtxLEQeDfWtYZf84T/qw3QqfbnKujhxKqTzHIfFAmcfYYcjUFwf3NuCnG3DDqBPjrESgNAhLI15SnSOALBQXw=="
    },
    "performance-now": {
      "version": "2.1.0",
      "resolved": "https://registry.npmjs.org/performance-now/-/performance-now-2.1.0.tgz",
      "integrity": "sha1-Ywn04OX6kT7BxpMHrjZLSzd8nns="
    },
    "pify": {
      "version": "2.3.0",
      "resolved": "https://registry.npmjs.org/pify/-/pify-2.3.0.tgz",
      "integrity": "sha1-7RQaasBDqEnqWISY59yosVMw6Qw="
    },
    "pinkie": {
      "version": "2.0.4",
      "resolved": "https://registry.npmjs.org/pinkie/-/pinkie-2.0.4.tgz",
      "integrity": "sha1-clVrgM+g1IqXToDnckjoDtT3+HA=",
      "dev": true
    },
    "pinkie-promise": {
      "version": "2.0.1",
      "resolved": "https://registry.npmjs.org/pinkie-promise/-/pinkie-promise-2.0.1.tgz",
      "integrity": "sha1-ITXW36ejWMBprJsXh3YogihFD/o=",
      "dev": true,
      "requires": {
        "pinkie": "^2.0.0"
      }
    },
    "pkg-dir": {
      "version": "2.0.0",
      "resolved": "https://registry.npmjs.org/pkg-dir/-/pkg-dir-2.0.0.tgz",
      "integrity": "sha1-9tXREJ4Z1j7fQo4L1X4Sd3YVM0s=",
      "dev": true,
      "requires": {
        "find-up": "^2.1.0"
      }
    },
    "pn": {
      "version": "1.1.0",
      "resolved": "https://registry.npmjs.org/pn/-/pn-1.1.0.tgz",
      "integrity": "sha512-2qHaIQr2VLRFoxe2nASzsV6ef4yOOH+Fi9FBOVH6cqeSgUnoyySPZkxzLuzd+RYOQTRpROA0ztTMqxROKSb/nA==",
      "dev": true
    },
    "posix-character-classes": {
      "version": "0.1.1",
      "resolved": "https://registry.npmjs.org/posix-character-classes/-/posix-character-classes-0.1.1.tgz",
      "integrity": "sha1-AerA/jta9xoqbAL+q7jB/vfgDqs=",
      "dev": true
    },
    "precond": {
      "version": "0.2.3",
      "resolved": "https://registry.npmjs.org/precond/-/precond-0.2.3.tgz",
      "integrity": "sha1-qpWRvKokkj8eD0hJ0kD0fvwQdaw="
    },
    "prelude-ls": {
      "version": "1.1.2",
      "resolved": "https://registry.npmjs.org/prelude-ls/-/prelude-ls-1.1.2.tgz",
      "integrity": "sha1-IZMqVJ9eUv/ZqCf1cOBL5iqX2lQ=",
      "dev": true
    },
    "preserve": {
      "version": "0.2.0",
      "resolved": "https://registry.npmjs.org/preserve/-/preserve-0.2.0.tgz",
      "integrity": "sha1-gV7R9uvGWSb4ZbMQwHE7yzMVzks=",
      "dev": true
    },
    "prettier": {
      "version": "1.16.4",
      "resolved": "https://registry.npmjs.org/prettier/-/prettier-1.16.4.tgz",
      "integrity": "sha512-ZzWuos7TI5CKUeQAtFd6Zhm2s6EpAD/ZLApIhsF9pRvRtM1RFo61dM/4MSRUA0SuLugA/zgrZD8m0BaY46Og7g==",
      "dev": true
    },
    "pretty-format": {
      "version": "22.4.3",
      "resolved": "https://registry.npmjs.org/pretty-format/-/pretty-format-22.4.3.tgz",
      "integrity": "sha512-S4oT9/sT6MN7/3COoOy+ZJeA92VmOnveLHgrwBE3Z1W5N9S2A1QGNYiE1z75DAENbJrXXUb+OWXhpJcg05QKQQ==",
      "dev": true,
      "requires": {
        "ansi-regex": "^3.0.0",
        "ansi-styles": "^3.2.0"
      },
      "dependencies": {
        "ansi-regex": {
          "version": "3.0.0",
          "resolved": "https://registry.npmjs.org/ansi-regex/-/ansi-regex-3.0.0.tgz",
          "integrity": "sha1-7QMXwyIGT3lGbAKWa922Bas32Zg=",
          "dev": true
        },
        "ansi-styles": {
          "version": "3.2.1",
          "resolved": "https://registry.npmjs.org/ansi-styles/-/ansi-styles-3.2.1.tgz",
          "integrity": "sha512-VT0ZI6kZRdTh8YyJw3SMbYm/u+NqfsAxEpWO0Pf9sq8/e94WxxOpPKx9FR1FlyCtOVDNOQ+8ntlqFxiRc+r5qA==",
          "dev": true,
          "requires": {
            "color-convert": "^1.9.0"
          }
        }
      }
    },
    "private": {
      "version": "0.1.8",
      "resolved": "https://registry.npmjs.org/private/-/private-0.1.8.tgz",
      "integrity": "sha512-VvivMrbvd2nKkiG38qjULzlc+4Vx4wm/whI9pQD35YrARNnhxeiRktSOhSukRLFNlzg6Br/cJPet5J/u19r/mg=="
    },
    "process": {
      "version": "0.5.2",
      "resolved": "https://registry.npmjs.org/process/-/process-0.5.2.tgz",
      "integrity": "sha1-FjjYqONML0QKkduVq5rrZ3/Bhc8="
    },
    "process-nextick-args": {
      "version": "2.0.0",
      "resolved": "https://registry.npmjs.org/process-nextick-args/-/process-nextick-args-2.0.0.tgz",
      "integrity": "sha512-MtEC1TqN0EU5nephaJ4rAtThHtC86dNN9qCuEhtshvpVBkAW5ZO7BASN9REnF9eoXGcRub+pFuKEpOHE+HbEMw=="
    },
    "progress": {
      "version": "2.0.3",
      "resolved": "https://registry.npmjs.org/progress/-/progress-2.0.3.tgz",
      "integrity": "sha512-7PiHtLll5LdnKIMw100I+8xJXR5gW2QwWYkT6iJva0bXitZKa/XMrSbdmg3r2Xnaidz9Qumd0VPaMrZlF9V9sA==",
      "dev": true
    },
    "promise-filter": {
      "version": "1.1.0",
      "resolved": "https://registry.npmjs.org/promise-filter/-/promise-filter-1.1.0.tgz",
      "integrity": "sha1-fsPOmQyGfMud6GONvRnuF6UqS1k=",
      "requires": {
        "any-promise": "^0.1.0"
      }
    },
    "promise-to-callback": {
      "version": "1.0.0",
      "resolved": "https://registry.npmjs.org/promise-to-callback/-/promise-to-callback-1.0.0.tgz",
      "integrity": "sha1-XSp0kBC/tn2WNZj805YHRqaP7vc=",
      "requires": {
        "is-fn": "^1.0.0",
        "set-immediate-shim": "^1.0.1"
      }
    },
    "prr": {
      "version": "1.0.1",
      "resolved": "https://registry.npmjs.org/prr/-/prr-1.0.1.tgz",
      "integrity": "sha1-0/wRS6BplaRexok/SEzrHXj19HY="
    },
    "pseudomap": {
      "version": "1.0.2",
      "resolved": "https://registry.npmjs.org/pseudomap/-/pseudomap-1.0.2.tgz",
      "integrity": "sha1-8FKijacOYYkX7wqKw0wa5aaChrM=",
      "dev": true
    },
    "psl": {
      "version": "1.1.31",
      "resolved": "https://registry.npmjs.org/psl/-/psl-1.1.31.tgz",
      "integrity": "sha512-/6pt4+C+T+wZUieKR620OpzN/LlnNKuWjy1iFLQ/UG35JqHlR/89MP1d96dUfkf6Dne3TuLQzOYEYshJ+Hx8mw=="
    },
    "punycode": {
      "version": "2.1.1",
      "resolved": "https://registry.npmjs.org/punycode/-/punycode-2.1.1.tgz",
      "integrity": "sha512-XRsRjdf+j5ml+y/6GKHPZbrF/8p2Yga0JPtdqTIY2Xe5ohJPD9saDJJLPvp9+NSBprVvevdXZybnj2cv8OEd0A=="
    },
    "qs": {
      "version": "6.5.2",
      "resolved": "https://registry.npmjs.org/qs/-/qs-6.5.2.tgz",
      "integrity": "sha512-N5ZAX4/LxJmF+7wN74pUD6qAh9/wnvdQcjq9TZjevvXzSUo7bfmw91saqMjzGS2xq91/odN2dW/WOl7qQHNDGA=="
    },
    "randomatic": {
      "version": "3.1.1",
      "resolved": "https://registry.npmjs.org/randomatic/-/randomatic-3.1.1.tgz",
      "integrity": "sha512-TuDE5KxZ0J461RVjrJZCJc+J+zCkTb1MbH9AQUq68sMhOMcy9jLcb3BrZKgp9q9Ncltdg4QVqWrH02W2EFFVYw==",
      "dev": true,
      "requires": {
        "is-number": "^4.0.0",
        "kind-of": "^6.0.0",
        "math-random": "^1.0.1"
      },
      "dependencies": {
        "is-number": {
          "version": "4.0.0",
          "resolved": "https://registry.npmjs.org/is-number/-/is-number-4.0.0.tgz",
          "integrity": "sha512-rSklcAIlf1OmFdyAqbnWTLVelsQ58uvZ66S/ZyawjWqIviTWCjg2PzVGw8WUA+nNuPTqb4wgA+NszrJ+08LlgQ==",
          "dev": true
        },
        "kind-of": {
          "version": "6.0.2",
          "resolved": "https://registry.npmjs.org/kind-of/-/kind-of-6.0.2.tgz",
          "integrity": "sha512-s5kLOcnH0XqDO+FvuaLX8DDjZ18CGFk7VygH40QoKPUQhW4e2rvM0rwUq0t8IQDOwYSeLK01U90OjzBTme2QqA==",
          "dev": true
        }
      }
    },
    "randombytes": {
      "version": "2.1.0",
      "resolved": "https://registry.npmjs.org/randombytes/-/randombytes-2.1.0.tgz",
      "integrity": "sha512-vYl3iOX+4CKUWuxGi9Ukhie6fsqXqS9FE2Zaic4tNFD2N2QQaXOMFbuKK4QmDHC0JO6B1Zp41J0LpT0oR68amQ==",
      "requires": {
        "safe-buffer": "^5.1.0"
      }
    },
    "read-pkg": {
      "version": "1.1.0",
      "resolved": "https://registry.npmjs.org/read-pkg/-/read-pkg-1.1.0.tgz",
      "integrity": "sha1-9f+qXs0pyzHAR0vKfXVra7KePyg=",
      "dev": true,
      "requires": {
        "load-json-file": "^1.0.0",
        "normalize-package-data": "^2.3.2",
        "path-type": "^1.0.0"
      }
    },
    "read-pkg-up": {
      "version": "1.0.1",
      "resolved": "https://registry.npmjs.org/read-pkg-up/-/read-pkg-up-1.0.1.tgz",
      "integrity": "sha1-nWPBMnbAZZGNV/ACpX9AobZD+wI=",
      "dev": true,
      "requires": {
        "find-up": "^1.0.0",
        "read-pkg": "^1.0.0"
      },
      "dependencies": {
        "find-up": {
          "version": "1.1.2",
          "resolved": "https://registry.npmjs.org/find-up/-/find-up-1.1.2.tgz",
          "integrity": "sha1-ay6YIrGizgpgq2TWEOzK1TyyTQ8=",
          "dev": true,
          "requires": {
            "path-exists": "^2.0.0",
            "pinkie-promise": "^2.0.0"
          }
        },
        "path-exists": {
          "version": "2.1.0",
          "resolved": "https://registry.npmjs.org/path-exists/-/path-exists-2.1.0.tgz",
          "integrity": "sha1-D+tsZPD8UY2adU3V77YscCJ2H0s=",
          "dev": true,
          "requires": {
            "pinkie-promise": "^2.0.0"
          }
        }
      }
    },
    "readable-stream": {
      "version": "2.3.6",
      "resolved": "https://registry.npmjs.org/readable-stream/-/readable-stream-2.3.6.tgz",
      "integrity": "sha512-tQtKA9WIAhBF3+VLAseyMqZeBjW0AHJoxOtYqSUZNJxauErmLbVm2FW1y+J/YA9dUrAC39ITejlZWhVIwawkKw==",
      "requires": {
        "core-util-is": "~1.0.0",
        "inherits": "~2.0.3",
        "isarray": "~1.0.0",
        "process-nextick-args": "~2.0.0",
        "safe-buffer": "~5.1.1",
        "string_decoder": "~1.1.1",
        "util-deprecate": "~1.0.1"
      }
    },
    "realpath-native": {
      "version": "1.1.0",
      "resolved": "https://registry.npmjs.org/realpath-native/-/realpath-native-1.1.0.tgz",
      "integrity": "sha512-wlgPA6cCIIg9gKz0fgAPjnzh4yR/LnXovwuo9hvyGvx3h8nX4+/iLZplfUWasXpqD8BdnGnP5njOFjkUwPzvjA==",
      "dev": true,
      "requires": {
        "util.promisify": "^1.0.0"
      }
    },
    "rechoir": {
      "version": "0.6.2",
      "resolved": "https://registry.npmjs.org/rechoir/-/rechoir-0.6.2.tgz",
      "integrity": "sha1-hSBLVNuoLVdC4oyWdW70OvUOM4Q=",
      "dev": true,
      "requires": {
        "resolve": "^1.1.6"
      }
    },
    "regenerate": {
      "version": "1.4.0",
      "resolved": "https://registry.npmjs.org/regenerate/-/regenerate-1.4.0.tgz",
      "integrity": "sha512-1G6jJVDWrt0rK99kBjvEtziZNCICAuvIPkSiUFIQxVP06RCVpq3dmDo2oi6ABpYaDYaTRr67BEhL8r1wgEZZKg=="
    },
    "regenerator-runtime": {
      "version": "0.11.1",
      "resolved": "https://registry.npmjs.org/regenerator-runtime/-/regenerator-runtime-0.11.1.tgz",
      "integrity": "sha512-MguG95oij0fC3QV3URf4V2SDYGJhJnJGqvIIgdECeODCT98wSWDAJ94SSuVpYQUoTcGUIL6L4yNB7j1DFFHSBg=="
    },
    "regenerator-transform": {
      "version": "0.10.1",
      "resolved": "https://registry.npmjs.org/regenerator-transform/-/regenerator-transform-0.10.1.tgz",
      "integrity": "sha512-PJepbvDbuK1xgIgnau7Y90cwaAmO/LCLMI2mPvaXq2heGMR3aWW5/BQvYrhJ8jgmQjXewXvBjzfqKcVOmhjZ6Q==",
      "requires": {
        "babel-runtime": "^6.18.0",
        "babel-types": "^6.19.0",
        "private": "^0.1.6"
      }
    },
    "regex-cache": {
      "version": "0.4.4",
      "resolved": "https://registry.npmjs.org/regex-cache/-/regex-cache-0.4.4.tgz",
      "integrity": "sha512-nVIZwtCjkC9YgvWkpM55B5rBhBYRZhAaJbgcFYXXsHnbZ9UZI9nnVWYZpBlCqv9ho2eZryPnWrZGsOdPwVWXWQ==",
      "dev": true,
      "requires": {
        "is-equal-shallow": "^0.1.3"
      }
    },
    "regex-not": {
      "version": "1.0.2",
      "resolved": "https://registry.npmjs.org/regex-not/-/regex-not-1.0.2.tgz",
      "integrity": "sha512-J6SDjUgDxQj5NusnOtdFxDwN/+HWykR8GELwctJ7mdqhcyy1xEc4SRFHUXvxTp661YaVKAjfRLZ9cCqS6tn32A==",
      "dev": true,
      "requires": {
        "extend-shallow": "^3.0.2",
        "safe-regex": "^1.1.0"
      }
    },
    "regexpu-core": {
      "version": "2.0.0",
      "resolved": "https://registry.npmjs.org/regexpu-core/-/regexpu-core-2.0.0.tgz",
      "integrity": "sha1-SdA4g3uNz4v6W5pCE5k45uoq4kA=",
      "requires": {
        "regenerate": "^1.2.1",
        "regjsgen": "^0.2.0",
        "regjsparser": "^0.1.4"
      }
    },
    "regjsgen": {
      "version": "0.2.0",
      "resolved": "https://registry.npmjs.org/regjsgen/-/regjsgen-0.2.0.tgz",
      "integrity": "sha1-bAFq3qxVT3WCP+N6wFuS1aTtsfc="
    },
    "regjsparser": {
      "version": "0.1.5",
      "resolved": "https://registry.npmjs.org/regjsparser/-/regjsparser-0.1.5.tgz",
      "integrity": "sha1-fuj4Tcb6eS0/0K4ijSS9lJ6tIFw=",
      "requires": {
        "jsesc": "~0.5.0"
      }
    },
    "remove-trailing-separator": {
      "version": "1.1.0",
      "resolved": "https://registry.npmjs.org/remove-trailing-separator/-/remove-trailing-separator-1.1.0.tgz",
      "integrity": "sha1-wkvOKig62tW8P1jg1IJJuSN52O8=",
      "dev": true
    },
    "repeat-element": {
      "version": "1.1.3",
      "resolved": "https://registry.npmjs.org/repeat-element/-/repeat-element-1.1.3.tgz",
      "integrity": "sha512-ahGq0ZnV5m5XtZLMb+vP76kcAM5nkLqk0lpqAuojSKGgQtn4eRi4ZZGm2olo2zKFH+sMsWaqOCW1dqAnOru72g==",
      "dev": true
    },
    "repeat-string": {
      "version": "1.6.1",
      "resolved": "https://registry.npmjs.org/repeat-string/-/repeat-string-1.6.1.tgz",
      "integrity": "sha1-jcrkcOHIirwtYA//Sndihtp15jc=",
      "dev": true
    },
    "repeating": {
      "version": "2.0.1",
      "resolved": "https://registry.npmjs.org/repeating/-/repeating-2.0.1.tgz",
      "integrity": "sha1-UhTFOpJtNVJwdSf7q0FdvAjQbdo=",
      "requires": {
        "is-finite": "^1.0.0"
      }
    },
    "request": {
      "version": "2.88.0",
      "resolved": "https://registry.npmjs.org/request/-/request-2.88.0.tgz",
      "integrity": "sha512-NAqBSrijGLZdM0WZNsInLJpkJokL72XYjUpnB0iwsRgxh7dB6COrHnTBNwN0E+lHDAJzu7kLAkDeY08z2/A0hg==",
      "requires": {
        "aws-sign2": "~0.7.0",
        "aws4": "^1.8.0",
        "caseless": "~0.12.0",
        "combined-stream": "~1.0.6",
        "extend": "~3.0.2",
        "forever-agent": "~0.6.1",
        "form-data": "~2.3.2",
        "har-validator": "~5.1.0",
        "http-signature": "~1.2.0",
        "is-typedarray": "~1.0.0",
        "isstream": "~0.1.2",
        "json-stringify-safe": "~5.0.1",
        "mime-types": "~2.1.19",
        "oauth-sign": "~0.9.0",
        "performance-now": "^2.1.0",
        "qs": "~6.5.2",
        "safe-buffer": "^5.1.2",
        "tough-cookie": "~2.4.3",
        "tunnel-agent": "^0.6.0",
        "uuid": "^3.3.2"
      }
    },
    "request-promise-core": {
      "version": "1.1.2",
      "resolved": "https://registry.npmjs.org/request-promise-core/-/request-promise-core-1.1.2.tgz",
      "integrity": "sha512-UHYyq1MO8GsefGEt7EprS8UrXsm1TxEvFUX1IMTuSLU2Rh7fTIdFtl8xD7JiEYiWU2dl+NYAjCTksTehQUxPag==",
      "dev": true,
      "requires": {
        "lodash": "^4.17.11"
      }
    },
    "request-promise-native": {
      "version": "1.0.7",
      "resolved": "https://registry.npmjs.org/request-promise-native/-/request-promise-native-1.0.7.tgz",
      "integrity": "sha512-rIMnbBdgNViL37nZ1b3L/VfPOpSi0TqVDQPAvO6U14lMzOLrt5nilxCQqtDKhZeDiW0/hkCXGoQjhgJd/tCh6w==",
      "dev": true,
      "requires": {
        "request-promise-core": "1.1.2",
        "stealthy-require": "^1.1.1",
        "tough-cookie": "^2.3.3"
      }
    },
    "require-directory": {
      "version": "2.1.1",
      "resolved": "https://registry.npmjs.org/require-directory/-/require-directory-2.1.1.tgz",
      "integrity": "sha1-jGStX9MNqxyXbiNE/+f3kqam30I=",
      "dev": true
    },
    "require-from-string": {
      "version": "2.0.2",
      "resolved": "https://registry.npmjs.org/require-from-string/-/require-from-string-2.0.2.tgz",
      "integrity": "sha512-Xf0nWe6RseziFMu+Ap9biiUbmplq6S9/p+7w7YXP/JBHhrUDDUhwa+vANyubuqfZWTveU//DYVGsDG7RKL/vEw==",
      "dev": true
    },
    "require-main-filename": {
      "version": "1.0.1",
      "resolved": "https://registry.npmjs.org/require-main-filename/-/require-main-filename-1.0.1.tgz",
      "integrity": "sha1-l/cXtp1IeE9fUmpsWqj/3aBVpNE=",
      "dev": true
    },
    "resolve": {
      "version": "1.10.0",
      "resolved": "https://registry.npmjs.org/resolve/-/resolve-1.10.0.tgz",
      "integrity": "sha512-3sUr9aq5OfSg2S9pNtPA9hL1FVEAjvfOC4leW0SNf/mpnaakz2a9femSd6LqAww2RaFctwyf1lCqnTHuF1rxDg==",
      "requires": {
        "path-parse": "^1.0.6"
      }
    },
    "resolve-cwd": {
      "version": "2.0.0",
      "resolved": "https://registry.npmjs.org/resolve-cwd/-/resolve-cwd-2.0.0.tgz",
      "integrity": "sha1-AKn3OHVW4nA46uIyyqNypqWbZlo=",
      "dev": true,
      "requires": {
        "resolve-from": "^3.0.0"
      }
    },
    "resolve-from": {
      "version": "3.0.0",
      "resolved": "https://registry.npmjs.org/resolve-from/-/resolve-from-3.0.0.tgz",
      "integrity": "sha1-six699nWiBvItuZTM17rywoYh0g=",
      "dev": true
    },
    "resolve-url": {
      "version": "0.2.1",
      "resolved": "https://registry.npmjs.org/resolve-url/-/resolve-url-0.2.1.tgz",
      "integrity": "sha1-LGN/53yJOv0qZj/iGqkIAGjiBSo=",
      "dev": true
    },
    "restore-cursor": {
      "version": "1.0.1",
      "resolved": "https://registry.npmjs.org/restore-cursor/-/restore-cursor-1.0.1.tgz",
      "integrity": "sha1-NGYfRohjJ/7SmRR5FSJS35LapUE=",
      "dev": true,
      "requires": {
        "exit-hook": "^1.0.0",
        "onetime": "^1.0.0"
      }
    },
    "resumer": {
      "version": "0.0.0",
      "resolved": "https://registry.npmjs.org/resumer/-/resumer-0.0.0.tgz",
      "integrity": "sha1-8ej0YeQGS6Oegq883CqMiT0HZ1k=",
      "requires": {
        "through": "~2.3.4"
      }
    },
    "ret": {
      "version": "0.1.15",
      "resolved": "https://registry.npmjs.org/ret/-/ret-0.1.15.tgz",
      "integrity": "sha512-TTlYpa+OL+vMMNG24xSlQGEJ3B/RzEfUlLct7b5G/ytav+wPrplCpVMFuwzXbkecJrb6IYo1iFb0S9v37754mg==",
      "dev": true
    },
    "rimraf": {
      "version": "2.6.3",
      "resolved": "https://registry.npmjs.org/rimraf/-/rimraf-2.6.3.tgz",
      "integrity": "sha512-mwqeW5XsA2qAejG46gYdENaxXjx9onRNCfn7L0duuP4hCuTIi/QO7PDK07KJfp1d+izWPrzEJDcSqBa0OZQriA==",
      "dev": true,
      "requires": {
        "glob": "^7.1.3"
      }
    },
    "ripemd160": {
      "version": "2.0.2",
      "resolved": "https://registry.npmjs.org/ripemd160/-/ripemd160-2.0.2.tgz",
      "integrity": "sha512-ii4iagi25WusVoiC4B4lq7pbXfAp3D9v5CwfkY33vffw2+pkDjY1D8GaN7spsxvCSx8dkPqOZCEZyfxcmJG2IA==",
      "requires": {
        "hash-base": "^3.0.0",
        "inherits": "^2.0.1"
      }
    },
    "rlp": {
      "version": "2.2.3",
      "resolved": "https://registry.npmjs.org/rlp/-/rlp-2.2.3.tgz",
      "integrity": "sha512-l6YVrI7+d2vpW6D6rS05x2Xrmq8oW7v3pieZOJKBEdjuTF4Kz/iwk55Zyh1Zaz+KOB2kC8+2jZlp2u9L4tTzCQ==",
      "requires": {
        "bn.js": "^4.11.1",
        "safe-buffer": "^5.1.1"
      }
    },
    "rsvp": {
      "version": "3.6.2",
      "resolved": "https://registry.npmjs.org/rsvp/-/rsvp-3.6.2.tgz",
      "integrity": "sha512-OfWGQTb9vnwRjwtA2QwpG2ICclHC3pgXZO5xt8H2EfgDquO0qVdSb5T88L4qJVAEugbS56pAuV4XZM58UX8ulw==",
      "dev": true
    },
    "rustbn.js": {
      "version": "0.2.0",
      "resolved": "https://registry.npmjs.org/rustbn.js/-/rustbn.js-0.2.0.tgz",
      "integrity": "sha512-4VlvkRUuCJvr2J6Y0ImW7NvTCriMi7ErOAqWk1y69vAdoNIzCF3yPmgeNzx+RQTLEDFq5sHfscn1MwHxP9hNfA=="
    },
    "rxjs": {
      "version": "5.5.12",
      "resolved": "https://registry.npmjs.org/rxjs/-/rxjs-5.5.12.tgz",
      "integrity": "sha512-xx2itnL5sBbqeeiVgNPVuQQ1nC8Jp2WfNJhXWHmElW9YmrpS9UVnNzhP3EH3HFqexO5Tlp8GhYY+WEcqcVMvGw==",
      "dev": true,
      "requires": {
        "symbol-observable": "1.0.1"
      },
      "dependencies": {
        "symbol-observable": {
          "version": "1.0.1",
          "resolved": "https://registry.npmjs.org/symbol-observable/-/symbol-observable-1.0.1.tgz",
          "integrity": "sha1-g0D8RwLDEi310iKI+IKD9RPT/dQ=",
          "dev": true
        }
      }
    },
    "safe-buffer": {
      "version": "5.1.2",
      "resolved": "https://registry.npmjs.org/safe-buffer/-/safe-buffer-5.1.2.tgz",
      "integrity": "sha512-Gd2UZBJDkXlY7GbJxfsE8/nvKkUEU1G38c1siN6QP6a9PT9MmHB8GnpscSmMJSoF8LOIrt8ud/wPtojys4G6+g=="
    },
    "safe-event-emitter": {
      "version": "1.0.1",
      "resolved": "https://registry.npmjs.org/safe-event-emitter/-/safe-event-emitter-1.0.1.tgz",
      "integrity": "sha512-e1wFe99A91XYYxoQbcq2ZJUWurxEyP8vfz7A7vuUe1s95q8r5ebraVaA1BukYJcpM6V16ugWoD9vngi8Ccu5fg==",
      "requires": {
        "events": "^3.0.0"
      }
    },
    "safe-regex": {
      "version": "1.1.0",
      "resolved": "https://registry.npmjs.org/safe-regex/-/safe-regex-1.1.0.tgz",
      "integrity": "sha1-QKNmnzsHfR6UPURinhV91IAjvy4=",
      "dev": true,
      "requires": {
        "ret": "~0.1.10"
      }
    },
    "safer-buffer": {
      "version": "2.1.2",
      "resolved": "https://registry.npmjs.org/safer-buffer/-/safer-buffer-2.1.2.tgz",
      "integrity": "sha512-YZo3K82SD7Riyi0E1EQPojLz7kpepnSQI9IyPbHHg1XXXevb5dJI7tpyN2ADxGcQbHG7vcyRHk0cbwqcQriUtg=="
    },
    "samsam": {
      "version": "1.3.0",
      "resolved": "https://registry.npmjs.org/samsam/-/samsam-1.3.0.tgz",
      "integrity": "sha512-1HwIYD/8UlOtFS3QO3w7ey+SdSDFE4HRNLZoZRYVQefrOY3l17epswImeB1ijgJFQJodIaHcwkp3r/myBjFVbg==",
      "dev": true
    },
    "sane": {
      "version": "2.5.2",
      "resolved": "https://registry.npmjs.org/sane/-/sane-2.5.2.tgz",
      "integrity": "sha1-tNwYYcIbQn6SlQej51HiosuKs/o=",
      "dev": true,
      "requires": {
        "anymatch": "^2.0.0",
        "capture-exit": "^1.2.0",
        "exec-sh": "^0.2.0",
        "fb-watchman": "^2.0.0",
        "fsevents": "^1.2.3",
        "micromatch": "^3.1.4",
        "minimist": "^1.1.1",
        "walker": "~1.0.5",
        "watch": "~0.18.0"
      },
      "dependencies": {
        "arr-diff": {
          "version": "4.0.0",
          "resolved": "https://registry.npmjs.org/arr-diff/-/arr-diff-4.0.0.tgz",
          "integrity": "sha1-1kYQdP6/7HHn4VI1dhoyml3HxSA=",
          "dev": true
        },
        "array-unique": {
          "version": "0.3.2",
          "resolved": "https://registry.npmjs.org/array-unique/-/array-unique-0.3.2.tgz",
          "integrity": "sha1-qJS3XUvE9s1nnvMkSp/Y9Gri1Cg=",
          "dev": true
        },
        "braces": {
          "version": "2.3.2",
          "resolved": "https://registry.npmjs.org/braces/-/braces-2.3.2.tgz",
          "integrity": "sha512-aNdbnj9P8PjdXU4ybaWLK2IF3jc/EoDYbC7AazW6to3TRsfXxscC9UXOB5iDiEQrkyIbWp2SLQda4+QAa7nc3w==",
          "dev": true,
          "requires": {
            "arr-flatten": "^1.1.0",
            "array-unique": "^0.3.2",
            "extend-shallow": "^2.0.1",
            "fill-range": "^4.0.0",
            "isobject": "^3.0.1",
            "repeat-element": "^1.1.2",
            "snapdragon": "^0.8.1",
            "snapdragon-node": "^2.0.1",
            "split-string": "^3.0.2",
            "to-regex": "^3.0.1"
          },
          "dependencies": {
            "extend-shallow": {
              "version": "2.0.1",
              "resolved": "https://registry.npmjs.org/extend-shallow/-/extend-shallow-2.0.1.tgz",
              "integrity": "sha1-Ua99YUrZqfYQ6huvu5idaxxWiQ8=",
              "dev": true,
              "requires": {
                "is-extendable": "^0.1.0"
              }
            }
          }
        },
        "expand-brackets": {
          "version": "2.1.4",
          "resolved": "https://registry.npmjs.org/expand-brackets/-/expand-brackets-2.1.4.tgz",
          "integrity": "sha1-t3c14xXOMPa27/D4OwQVGiJEliI=",
          "dev": true,
          "requires": {
            "debug": "^2.3.3",
            "define-property": "^0.2.5",
            "extend-shallow": "^2.0.1",
            "posix-character-classes": "^0.1.0",
            "regex-not": "^1.0.0",
            "snapdragon": "^0.8.1",
            "to-regex": "^3.0.1"
          },
          "dependencies": {
            "define-property": {
              "version": "0.2.5",
              "resolved": "https://registry.npmjs.org/define-property/-/define-property-0.2.5.tgz",
              "integrity": "sha1-w1se+RjsPJkPmlvFe+BKrOxcgRY=",
              "dev": true,
              "requires": {
                "is-descriptor": "^0.1.0"
              }
            },
            "extend-shallow": {
              "version": "2.0.1",
              "resolved": "https://registry.npmjs.org/extend-shallow/-/extend-shallow-2.0.1.tgz",
              "integrity": "sha1-Ua99YUrZqfYQ6huvu5idaxxWiQ8=",
              "dev": true,
              "requires": {
                "is-extendable": "^0.1.0"
              }
            },
            "is-accessor-descriptor": {
              "version": "0.1.6",
              "resolved": "https://registry.npmjs.org/is-accessor-descriptor/-/is-accessor-descriptor-0.1.6.tgz",
              "integrity": "sha1-qeEss66Nh2cn7u84Q/igiXtcmNY=",
              "dev": true,
              "requires": {
                "kind-of": "^3.0.2"
              },
              "dependencies": {
                "kind-of": {
                  "version": "3.2.2",
                  "resolved": "https://registry.npmjs.org/kind-of/-/kind-of-3.2.2.tgz",
                  "integrity": "sha1-MeohpzS6ubuw8yRm2JOupR5KPGQ=",
                  "dev": true,
                  "requires": {
                    "is-buffer": "^1.1.5"
                  }
                }
              }
            },
            "is-data-descriptor": {
              "version": "0.1.4",
              "resolved": "https://registry.npmjs.org/is-data-descriptor/-/is-data-descriptor-0.1.4.tgz",
              "integrity": "sha1-C17mSDiOLIYCgueT8YVv7D8wG1Y=",
              "dev": true,
              "requires": {
                "kind-of": "^3.0.2"
              },
              "dependencies": {
                "kind-of": {
                  "version": "3.2.2",
                  "resolved": "https://registry.npmjs.org/kind-of/-/kind-of-3.2.2.tgz",
                  "integrity": "sha1-MeohpzS6ubuw8yRm2JOupR5KPGQ=",
                  "dev": true,
                  "requires": {
                    "is-buffer": "^1.1.5"
                  }
                }
              }
            },
            "is-descriptor": {
              "version": "0.1.6",
              "resolved": "https://registry.npmjs.org/is-descriptor/-/is-descriptor-0.1.6.tgz",
              "integrity": "sha512-avDYr0SB3DwO9zsMov0gKCESFYqCnE4hq/4z3TdUlukEy5t9C0YRq7HLrsN52NAcqXKaepeCD0n+B0arnVG3Hg==",
              "dev": true,
              "requires": {
                "is-accessor-descriptor": "^0.1.6",
                "is-data-descriptor": "^0.1.4",
                "kind-of": "^5.0.0"
              }
            },
            "kind-of": {
              "version": "5.1.0",
              "resolved": "https://registry.npmjs.org/kind-of/-/kind-of-5.1.0.tgz",
              "integrity": "sha512-NGEErnH6F2vUuXDh+OlbcKW7/wOcfdRHaZ7VWtqCztfHri/++YKmP51OdWeGPuqCOba6kk2OTe5d02VmTB80Pw==",
              "dev": true
            }
          }
        },
        "extglob": {
          "version": "2.0.4",
          "resolved": "https://registry.npmjs.org/extglob/-/extglob-2.0.4.tgz",
          "integrity": "sha512-Nmb6QXkELsuBr24CJSkilo6UHHgbekK5UiZgfE6UHD3Eb27YC6oD+bhcT+tJ6cl8dmsgdQxnWlcry8ksBIBLpw==",
          "dev": true,
          "requires": {
            "array-unique": "^0.3.2",
            "define-property": "^1.0.0",
            "expand-brackets": "^2.1.4",
            "extend-shallow": "^2.0.1",
            "fragment-cache": "^0.2.1",
            "regex-not": "^1.0.0",
            "snapdragon": "^0.8.1",
            "to-regex": "^3.0.1"
          },
          "dependencies": {
            "define-property": {
              "version": "1.0.0",
              "resolved": "https://registry.npmjs.org/define-property/-/define-property-1.0.0.tgz",
              "integrity": "sha1-dp66rz9KY6rTr56NMEybvnm/sOY=",
              "dev": true,
              "requires": {
                "is-descriptor": "^1.0.0"
              }
            },
            "extend-shallow": {
              "version": "2.0.1",
              "resolved": "https://registry.npmjs.org/extend-shallow/-/extend-shallow-2.0.1.tgz",
              "integrity": "sha1-Ua99YUrZqfYQ6huvu5idaxxWiQ8=",
              "dev": true,
              "requires": {
                "is-extendable": "^0.1.0"
              }
            }
          }
        },
        "fill-range": {
          "version": "4.0.0",
          "resolved": "https://registry.npmjs.org/fill-range/-/fill-range-4.0.0.tgz",
          "integrity": "sha1-1USBHUKPmOsGpj3EAtJAPDKMOPc=",
          "dev": true,
          "requires": {
            "extend-shallow": "^2.0.1",
            "is-number": "^3.0.0",
            "repeat-string": "^1.6.1",
            "to-regex-range": "^2.1.0"
          },
          "dependencies": {
            "extend-shallow": {
              "version": "2.0.1",
              "resolved": "https://registry.npmjs.org/extend-shallow/-/extend-shallow-2.0.1.tgz",
              "integrity": "sha1-Ua99YUrZqfYQ6huvu5idaxxWiQ8=",
              "dev": true,
              "requires": {
                "is-extendable": "^0.1.0"
              }
            }
          }
        },
        "is-accessor-descriptor": {
          "version": "1.0.0",
          "resolved": "https://registry.npmjs.org/is-accessor-descriptor/-/is-accessor-descriptor-1.0.0.tgz",
          "integrity": "sha512-m5hnHTkcVsPfqx3AKlyttIPb7J+XykHvJP2B9bZDjlhLIoEq4XoK64Vg7boZlVWYK6LUY94dYPEE7Lh0ZkZKcQ==",
          "dev": true,
          "requires": {
            "kind-of": "^6.0.0"
          }
        },
        "is-data-descriptor": {
          "version": "1.0.0",
          "resolved": "https://registry.npmjs.org/is-data-descriptor/-/is-data-descriptor-1.0.0.tgz",
          "integrity": "sha512-jbRXy1FmtAoCjQkVmIVYwuuqDFUbaOeDjmed1tOGPrsMhtJA4rD9tkgA0F1qJ3gRFRXcHYVkdeaP50Q5rE/jLQ==",
          "dev": true,
          "requires": {
            "kind-of": "^6.0.0"
          }
        },
        "is-descriptor": {
          "version": "1.0.2",
          "resolved": "https://registry.npmjs.org/is-descriptor/-/is-descriptor-1.0.2.tgz",
          "integrity": "sha512-2eis5WqQGV7peooDyLmNEPUrps9+SXX5c9pL3xEB+4e9HnGuDa7mB7kHxHw4CbqS9k1T2hOH3miL8n8WtiYVtg==",
          "dev": true,
          "requires": {
            "is-accessor-descriptor": "^1.0.0",
            "is-data-descriptor": "^1.0.0",
            "kind-of": "^6.0.2"
          }
        },
        "is-number": {
          "version": "3.0.0",
          "resolved": "https://registry.npmjs.org/is-number/-/is-number-3.0.0.tgz",
          "integrity": "sha1-JP1iAaR4LPUFYcgQJ2r8fRLXEZU=",
          "dev": true,
          "requires": {
            "kind-of": "^3.0.2"
          },
          "dependencies": {
            "kind-of": {
              "version": "3.2.2",
              "resolved": "https://registry.npmjs.org/kind-of/-/kind-of-3.2.2.tgz",
              "integrity": "sha1-MeohpzS6ubuw8yRm2JOupR5KPGQ=",
              "dev": true,
              "requires": {
                "is-buffer": "^1.1.5"
              }
            }
          }
        },
        "isobject": {
          "version": "3.0.1",
          "resolved": "https://registry.npmjs.org/isobject/-/isobject-3.0.1.tgz",
          "integrity": "sha1-TkMekrEalzFjaqH5yNHMvP2reN8=",
          "dev": true
        },
        "kind-of": {
          "version": "6.0.2",
          "resolved": "https://registry.npmjs.org/kind-of/-/kind-of-6.0.2.tgz",
          "integrity": "sha512-s5kLOcnH0XqDO+FvuaLX8DDjZ18CGFk7VygH40QoKPUQhW4e2rvM0rwUq0t8IQDOwYSeLK01U90OjzBTme2QqA==",
          "dev": true
        },
        "micromatch": {
          "version": "3.1.10",
          "resolved": "https://registry.npmjs.org/micromatch/-/micromatch-3.1.10.tgz",
          "integrity": "sha512-MWikgl9n9M3w+bpsY3He8L+w9eF9338xRl8IAO5viDizwSzziFEyUzo2xrrloB64ADbTf8uA8vRqqttDTOmccg==",
          "dev": true,
          "requires": {
            "arr-diff": "^4.0.0",
            "array-unique": "^0.3.2",
            "braces": "^2.3.1",
            "define-property": "^2.0.2",
            "extend-shallow": "^3.0.2",
            "extglob": "^2.0.4",
            "fragment-cache": "^0.2.1",
            "kind-of": "^6.0.2",
            "nanomatch": "^1.2.9",
            "object.pick": "^1.3.0",
            "regex-not": "^1.0.0",
            "snapdragon": "^0.8.1",
            "to-regex": "^3.0.2"
          }
        },
        "minimist": {
          "version": "1.2.0",
          "resolved": "https://registry.npmjs.org/minimist/-/minimist-1.2.0.tgz",
          "integrity": "sha1-o1AIsg9BOD7sH7kU9M1d95omQoQ=",
          "dev": true
        }
      }
    },
    "sax": {
      "version": "1.2.4",
      "resolved": "https://registry.npmjs.org/sax/-/sax-1.2.4.tgz",
      "integrity": "sha512-NqVDv9TpANUjFm0N8uM5GxL36UgKi9/atZw+x7YFnQ8ckwFGKrl4xX4yWtrey3UJm5nP1kUbnYgLopqWNSRhWw==",
      "dev": true
    },
    "scrypt": {
      "version": "github:barrysteyn/node-scrypt#93c16be7423c65a7a99d3f10b0bc9e410996f385",
      "from": "github:barrysteyn/node-scrypt#pull/144/head",
      "dev": true,
      "requires": {
        "bindings": "^1.2.1",
        "nan": "^2.0.8"
      }
    },
    "scrypt.js": {
      "version": "0.2.1",
      "resolved": "https://registry.npmjs.org/scrypt.js/-/scrypt.js-0.2.1.tgz",
      "integrity": "sha512-XMoqxwABdotuW+l+qACmJ/h0kVSCgMPZXpbncA/zyBO90z/NnDISzVw+xJ4tUY+X/Hh0EFT269OYHm26VCPgmA==",
      "requires": {
        "scrypt": "^6.0.2",
        "scryptsy": "^1.2.1"
      },
      "dependencies": {
        "scrypt": {
          "version": "6.0.3",
          "resolved": "https://registry.npmjs.org/scrypt/-/scrypt-6.0.3.tgz",
          "integrity": "sha1-BOAUpWgrU/pQwtXM4WfXGcBthw0=",
          "requires": {
            "nan": "^2.0.8"
          }
        }
      }
    },
    "scryptsy": {
      "version": "1.2.1",
      "resolved": "https://registry.npmjs.org/scryptsy/-/scryptsy-1.2.1.tgz",
      "integrity": "sha1-oyJfpLJST4AnAHYeKFW987LZIWM=",
      "requires": {
        "pbkdf2": "^3.0.3"
      }
    },
    "secp256k1": {
      "version": "3.6.2",
      "resolved": "https://registry.npmjs.org/secp256k1/-/secp256k1-3.6.2.tgz",
      "integrity": "sha512-90nYt7yb0LmI4A2jJs1grglkTAXrBwxYAjP9bpeKjvJKOjG2fOeH/YI/lchDMIvjrOasd5QXwvV2jwN168xNng==",
      "requires": {
        "bindings": "^1.2.1",
        "bip66": "^1.1.3",
        "bn.js": "^4.11.3",
        "create-hash": "^1.1.2",
        "drbg.js": "^1.0.1",
        "elliptic": "^6.2.3",
        "nan": "^2.2.1",
        "safe-buffer": "^5.1.0"
      }
    },
    "semaphore": {
      "version": "1.1.0",
      "resolved": "https://registry.npmjs.org/semaphore/-/semaphore-1.1.0.tgz",
      "integrity": "sha512-O4OZEaNtkMd/K0i6js9SL+gqy0ZCBMgUvlSqHKi4IBdjhe7wB8pwztUk1BbZ1fmrvpwFrPbHzqd2w5pTcJH6LA=="
    },
    "semver": {
      "version": "5.4.1",
      "resolved": "https://registry.npmjs.org/semver/-/semver-5.4.1.tgz",
      "integrity": "sha512-WfG/X9+oATh81XtllIo/I8gOiY9EXRdv1cQdyykeXK17YcUW3EXUAi2To4pcH6nZtJPr7ZOpM5OMyWJZm+8Rsg=="
    },
    "set-blocking": {
      "version": "2.0.0",
      "resolved": "https://registry.npmjs.org/set-blocking/-/set-blocking-2.0.0.tgz",
      "integrity": "sha1-BF+XgtARrppoA93TgrJDkrPYkPc=",
      "dev": true
    },
    "set-immediate-shim": {
      "version": "1.0.1",
      "resolved": "https://registry.npmjs.org/set-immediate-shim/-/set-immediate-shim-1.0.1.tgz",
      "integrity": "sha1-SysbJ+uAip+NzEgaWOXlb1mfP2E="
    },
    "set-value": {
      "version": "2.0.0",
      "resolved": "https://registry.npmjs.org/set-value/-/set-value-2.0.0.tgz",
      "integrity": "sha512-hw0yxk9GT/Hr5yJEYnHNKYXkIA8mVJgd9ditYZCe16ZczcaELYYcfvaXesNACk2O8O0nTiPQcQhGUQj8JLzeeg==",
      "dev": true,
      "requires": {
        "extend-shallow": "^2.0.1",
        "is-extendable": "^0.1.1",
        "is-plain-object": "^2.0.3",
        "split-string": "^3.0.1"
      },
      "dependencies": {
        "extend-shallow": {
          "version": "2.0.1",
          "resolved": "https://registry.npmjs.org/extend-shallow/-/extend-shallow-2.0.1.tgz",
          "integrity": "sha1-Ua99YUrZqfYQ6huvu5idaxxWiQ8=",
          "dev": true,
          "requires": {
            "is-extendable": "^0.1.0"
          }
        }
      }
    },
    "sha.js": {
      "version": "2.4.11",
      "resolved": "https://registry.npmjs.org/sha.js/-/sha.js-2.4.11.tgz",
      "integrity": "sha512-QMEp5B7cftE7APOjk5Y6xgrbWu+WkLVQwk8JNjZ8nKRciZaByEW6MubieAiToS7+dwvrjGhH8jRXz3MVd0AYqQ==",
      "requires": {
        "inherits": "^2.0.1",
        "safe-buffer": "^5.0.1"
      }
    },
    "sha3": {
      "version": "1.2.2",
      "resolved": "https://registry.npmjs.org/sha3/-/sha3-1.2.2.tgz",
      "integrity": "sha1-pmxQmN5MJbyIM27ItIF9AFvKe6k=",
      "requires": {
        "nan": "2.10.0"
      },
      "dependencies": {
        "nan": {
          "version": "2.10.0",
          "resolved": "https://registry.npmjs.org/nan/-/nan-2.10.0.tgz",
          "integrity": "sha512-bAdJv7fBLhWC+/Bls0Oza+mvTaNQtP+1RyhhhvD95pgUJz6XM5IzgmxOkItJ9tkoCiplvAnXI1tNmmUD/eScyA=="
        }
      }
    },
    "shebang-command": {
      "version": "1.2.0",
      "resolved": "https://registry.npmjs.org/shebang-command/-/shebang-command-1.2.0.tgz",
      "integrity": "sha1-RKrGW2lbAzmJaMOfNj/uXer98eo=",
      "dev": true,
      "requires": {
        "shebang-regex": "^1.0.0"
      }
    },
    "shebang-regex": {
      "version": "1.0.0",
      "resolved": "https://registry.npmjs.org/shebang-regex/-/shebang-regex-1.0.0.tgz",
      "integrity": "sha1-2kL0l0DAtC2yypcoVxyxkMmO/qM=",
      "dev": true
    },
    "shelljs": {
      "version": "0.8.3",
      "resolved": "https://registry.npmjs.org/shelljs/-/shelljs-0.8.3.tgz",
      "integrity": "sha512-fc0BKlAWiLpwZljmOvAOTE/gXawtCoNrP5oaY7KIaQbbyHeQVg01pSEuEGvGh3HEdBU4baCD7wQBwADmM/7f7A==",
      "dev": true,
      "requires": {
        "glob": "^7.0.0",
        "interpret": "^1.0.0",
        "rechoir": "^0.6.2"
      }
    },
    "shellwords": {
      "version": "0.1.1",
      "resolved": "https://registry.npmjs.org/shellwords/-/shellwords-0.1.1.tgz",
      "integrity": "sha512-vFwSUfQvqybiICwZY5+DAWIPLKsWO31Q91JSKl3UYv+K5c2QRPzn0qzec6QPu1Qc9eHYItiP3NdJqNVqetYAww==",
      "dev": true
    },
    "signal-exit": {
      "version": "3.0.2",
      "resolved": "https://registry.npmjs.org/signal-exit/-/signal-exit-3.0.2.tgz",
      "integrity": "sha1-tf3AjxKH6hF4Yo5BXiUTK3NkbG0=",
      "dev": true
    },
    "single-call-balance-checker-abi": {
      "version": "1.0.0",
      "resolved": "https://registry.npmjs.org/single-call-balance-checker-abi/-/single-call-balance-checker-abi-1.0.0.tgz",
      "integrity": "sha512-T5fRBJHmGEMe76JFGB36gcZnOh1ip2S7Qsp7cwmwrfMRjadxTe02zJHtXERpnQf2yvSqNWRxvae5f6e8v4rhng=="
    },
    "sinon": {
      "version": "5.1.1",
      "resolved": "https://registry.npmjs.org/sinon/-/sinon-5.1.1.tgz",
      "integrity": "sha512-h/3uHscbt5pQNxkf7Y/Lb9/OM44YNCicHakcq73ncbrIS8lXg+ZGOZbtuU+/km4YnyiCYfQQEwANaReJz7KDfw==",
      "dev": true,
      "requires": {
        "@sinonjs/formatio": "^2.0.0",
        "diff": "^3.5.0",
        "lodash.get": "^4.4.2",
        "lolex": "^2.4.2",
        "nise": "^1.3.3",
        "supports-color": "^5.4.0",
        "type-detect": "^4.0.8"
      },
      "dependencies": {
        "supports-color": {
          "version": "5.5.0",
          "resolved": "https://registry.npmjs.org/supports-color/-/supports-color-5.5.0.tgz",
          "integrity": "sha512-QjVjwdXIt408MIiAqCX4oUKsgU2EqAGzs2Ppkm4aQYbjm+ZEWEcW4SfFNTr4uMNZma0ey4f5lgLrkB0aX0QMow==",
          "dev": true,
          "requires": {
            "has-flag": "^3.0.0"
          }
        }
      }
    },
    "slash": {
      "version": "1.0.0",
      "resolved": "https://registry.npmjs.org/slash/-/slash-1.0.0.tgz",
      "integrity": "sha1-xB8vbDn8FtHNF61LXYlhFK5HDVU="
    },
    "slice-ansi": {
      "version": "0.0.4",
      "resolved": "https://registry.npmjs.org/slice-ansi/-/slice-ansi-0.0.4.tgz",
      "integrity": "sha1-7b+JA/ZvfOL46v1s7tZeJkyDGzU=",
      "dev": true
    },
    "snapdragon": {
      "version": "0.8.2",
      "resolved": "https://registry.npmjs.org/snapdragon/-/snapdragon-0.8.2.tgz",
      "integrity": "sha512-FtyOnWN/wCHTVXOMwvSv26d+ko5vWlIDD6zoUJ7LW8vh+ZBC8QdljveRP+crNrtBwioEUWy/4dMtbBjA4ioNlg==",
      "dev": true,
      "requires": {
        "base": "^0.11.1",
        "debug": "^2.2.0",
        "define-property": "^0.2.5",
        "extend-shallow": "^2.0.1",
        "map-cache": "^0.2.2",
        "source-map": "^0.5.6",
        "source-map-resolve": "^0.5.0",
        "use": "^3.1.0"
      },
      "dependencies": {
        "define-property": {
          "version": "0.2.5",
          "resolved": "https://registry.npmjs.org/define-property/-/define-property-0.2.5.tgz",
          "integrity": "sha1-w1se+RjsPJkPmlvFe+BKrOxcgRY=",
          "dev": true,
          "requires": {
            "is-descriptor": "^0.1.0"
          }
        },
        "extend-shallow": {
          "version": "2.0.1",
          "resolved": "https://registry.npmjs.org/extend-shallow/-/extend-shallow-2.0.1.tgz",
          "integrity": "sha1-Ua99YUrZqfYQ6huvu5idaxxWiQ8=",
          "dev": true,
          "requires": {
            "is-extendable": "^0.1.0"
          }
        }
      }
    },
    "snapdragon-node": {
      "version": "2.1.1",
      "resolved": "https://registry.npmjs.org/snapdragon-node/-/snapdragon-node-2.1.1.tgz",
      "integrity": "sha512-O27l4xaMYt/RSQ5TR3vpWCAB5Kb/czIcqUFOM/C4fYcLnbZUc1PkjTAMjof2pBWaSTwOUd6qUHcFGVGj7aIwnw==",
      "dev": true,
      "requires": {
        "define-property": "^1.0.0",
        "isobject": "^3.0.0",
        "snapdragon-util": "^3.0.1"
      },
      "dependencies": {
        "define-property": {
          "version": "1.0.0",
          "resolved": "https://registry.npmjs.org/define-property/-/define-property-1.0.0.tgz",
          "integrity": "sha1-dp66rz9KY6rTr56NMEybvnm/sOY=",
          "dev": true,
          "requires": {
            "is-descriptor": "^1.0.0"
          }
        },
        "is-accessor-descriptor": {
          "version": "1.0.0",
          "resolved": "https://registry.npmjs.org/is-accessor-descriptor/-/is-accessor-descriptor-1.0.0.tgz",
          "integrity": "sha512-m5hnHTkcVsPfqx3AKlyttIPb7J+XykHvJP2B9bZDjlhLIoEq4XoK64Vg7boZlVWYK6LUY94dYPEE7Lh0ZkZKcQ==",
          "dev": true,
          "requires": {
            "kind-of": "^6.0.0"
          }
        },
        "is-data-descriptor": {
          "version": "1.0.0",
          "resolved": "https://registry.npmjs.org/is-data-descriptor/-/is-data-descriptor-1.0.0.tgz",
          "integrity": "sha512-jbRXy1FmtAoCjQkVmIVYwuuqDFUbaOeDjmed1tOGPrsMhtJA4rD9tkgA0F1qJ3gRFRXcHYVkdeaP50Q5rE/jLQ==",
          "dev": true,
          "requires": {
            "kind-of": "^6.0.0"
          }
        },
        "is-descriptor": {
          "version": "1.0.2",
          "resolved": "https://registry.npmjs.org/is-descriptor/-/is-descriptor-1.0.2.tgz",
          "integrity": "sha512-2eis5WqQGV7peooDyLmNEPUrps9+SXX5c9pL3xEB+4e9HnGuDa7mB7kHxHw4CbqS9k1T2hOH3miL8n8WtiYVtg==",
          "dev": true,
          "requires": {
            "is-accessor-descriptor": "^1.0.0",
            "is-data-descriptor": "^1.0.0",
            "kind-of": "^6.0.2"
          }
        },
        "isobject": {
          "version": "3.0.1",
          "resolved": "https://registry.npmjs.org/isobject/-/isobject-3.0.1.tgz",
          "integrity": "sha1-TkMekrEalzFjaqH5yNHMvP2reN8=",
          "dev": true
        },
        "kind-of": {
          "version": "6.0.2",
          "resolved": "https://registry.npmjs.org/kind-of/-/kind-of-6.0.2.tgz",
          "integrity": "sha512-s5kLOcnH0XqDO+FvuaLX8DDjZ18CGFk7VygH40QoKPUQhW4e2rvM0rwUq0t8IQDOwYSeLK01U90OjzBTme2QqA==",
          "dev": true
        }
      }
    },
    "snapdragon-util": {
      "version": "3.0.1",
      "resolved": "https://registry.npmjs.org/snapdragon-util/-/snapdragon-util-3.0.1.tgz",
      "integrity": "sha512-mbKkMdQKsjX4BAL4bRYTj21edOf8cN7XHdYUJEe+Zn99hVEYcMvKPct1IqNe7+AZPirn8BCDOQBHQZknqmKlZQ==",
      "dev": true,
      "requires": {
        "kind-of": "^3.2.0"
      }
    },
    "source-map": {
      "version": "0.5.7",
      "resolved": "https://registry.npmjs.org/source-map/-/source-map-0.5.7.tgz",
      "integrity": "sha1-igOdLRAh0i0eoUyA2OpGi6LvP8w="
    },
    "source-map-resolve": {
      "version": "0.5.2",
      "resolved": "https://registry.npmjs.org/source-map-resolve/-/source-map-resolve-0.5.2.tgz",
      "integrity": "sha512-MjqsvNwyz1s0k81Goz/9vRBe9SZdB09Bdw+/zYyO+3CuPk6fouTaxscHkgtE8jKvf01kVfl8riHzERQ/kefaSA==",
      "dev": true,
      "requires": {
        "atob": "^2.1.1",
        "decode-uri-component": "^0.2.0",
        "resolve-url": "^0.2.1",
        "source-map-url": "^0.4.0",
        "urix": "^0.1.0"
      }
    },
    "source-map-support": {
      "version": "0.4.18",
      "resolved": "https://registry.npmjs.org/source-map-support/-/source-map-support-0.4.18.tgz",
      "integrity": "sha512-try0/JqxPLF9nOjvSta7tVondkP5dwgyLDjVoyMDlmjugT2lRZ1OfsrYTkCd2hkDnJTKRbO/Rl3orm8vlsUzbA==",
      "requires": {
        "source-map": "^0.5.6"
      }
    },
    "source-map-url": {
      "version": "0.4.0",
      "resolved": "https://registry.npmjs.org/source-map-url/-/source-map-url-0.4.0.tgz",
      "integrity": "sha1-PpNdfd1zYxuXZZlW1VEo6HtQhKM=",
      "dev": true
    },
    "spdx-correct": {
      "version": "3.1.0",
      "resolved": "https://registry.npmjs.org/spdx-correct/-/spdx-correct-3.1.0.tgz",
      "integrity": "sha512-lr2EZCctC2BNR7j7WzJ2FpDznxky1sjfxvvYEyzxNyb6lZXHODmEoJeFu4JupYlkfha1KZpJyoqiJ7pgA1qq8Q==",
      "dev": true,
      "requires": {
        "spdx-expression-parse": "^3.0.0",
        "spdx-license-ids": "^3.0.0"
      }
    },
    "spdx-exceptions": {
      "version": "2.2.0",
      "resolved": "https://registry.npmjs.org/spdx-exceptions/-/spdx-exceptions-2.2.0.tgz",
      "integrity": "sha512-2XQACfElKi9SlVb1CYadKDXvoajPgBVPn/gOQLrTvHdElaVhr7ZEbqJaRnJLVNeaI4cMEAgVCeBMKF6MWRDCRA==",
      "dev": true
    },
    "spdx-expression-parse": {
      "version": "3.0.0",
      "resolved": "https://registry.npmjs.org/spdx-expression-parse/-/spdx-expression-parse-3.0.0.tgz",
      "integrity": "sha512-Yg6D3XpRD4kkOmTpdgbUiEJFKghJH03fiC1OPll5h/0sO6neh2jqRDVHOQ4o/LMea0tgCkbMgea5ip/e+MkWyg==",
      "dev": true,
      "requires": {
        "spdx-exceptions": "^2.1.0",
        "spdx-license-ids": "^3.0.0"
      }
    },
    "spdx-license-ids": {
      "version": "3.0.3",
      "resolved": "https://registry.npmjs.org/spdx-license-ids/-/spdx-license-ids-3.0.3.tgz",
      "integrity": "sha512-uBIcIl3Ih6Phe3XHK1NqboJLdGfwr1UN3k6wSD1dZpmPsIkb8AGNbZYJ1fOBk834+Gxy8rpfDxrS6XLEMZMY2g==",
      "dev": true
    },
    "split-string": {
      "version": "3.1.0",
      "resolved": "https://registry.npmjs.org/split-string/-/split-string-3.1.0.tgz",
      "integrity": "sha512-NzNVhJDYpwceVVii8/Hu6DKfD2G+NrQHlS/V/qgv763EYudVwEcMQNxd2lh+0VrUByXN/oJkl5grOhYWvQUYiw==",
      "dev": true,
      "requires": {
        "extend-shallow": "^3.0.0"
      }
    },
    "sprintf-js": {
      "version": "1.0.3",
      "resolved": "https://registry.npmjs.org/sprintf-js/-/sprintf-js-1.0.3.tgz",
      "integrity": "sha1-BOaSb2YolTVPPdAVIDYzuFcpfiw=",
      "dev": true
    },
    "sshpk": {
      "version": "1.16.1",
      "resolved": "https://registry.npmjs.org/sshpk/-/sshpk-1.16.1.tgz",
      "integrity": "sha512-HXXqVUq7+pcKeLqqZj6mHFUMvXtOJt1uoUx09pFW6011inTMxqI8BA8PM95myrIyyKwdnzjdFjLiE6KBPVtJIg==",
      "requires": {
        "asn1": "~0.2.3",
        "assert-plus": "^1.0.0",
        "bcrypt-pbkdf": "^1.0.0",
        "dashdash": "^1.12.0",
        "ecc-jsbn": "~0.1.1",
        "getpass": "^0.1.1",
        "jsbn": "~0.1.0",
        "safer-buffer": "^2.0.2",
        "tweetnacl": "~0.14.0"
      },
      "dependencies": {
        "tweetnacl": {
          "version": "0.14.5",
          "resolved": "https://registry.npmjs.org/tweetnacl/-/tweetnacl-0.14.5.tgz",
          "integrity": "sha1-WuaBd/GS1EViadEIr6k/+HQ/T2Q="
        }
      }
    },
    "stack-utils": {
      "version": "1.0.2",
      "resolved": "https://registry.npmjs.org/stack-utils/-/stack-utils-1.0.2.tgz",
      "integrity": "sha512-MTX+MeG5U994cazkjd/9KNAapsHnibjMLnfXodlkXw76JEea0UiNzrqidzo1emMwk7w5Qhc9jd4Bn9TBb1MFwA==",
      "dev": true
    },
    "staged-git-files": {
      "version": "1.0.0",
      "resolved": "https://registry.npmjs.org/staged-git-files/-/staged-git-files-1.0.0.tgz",
      "integrity": "sha1-zbhHg3wfzFLAioctSIPMCHdmioA=",
      "dev": true
    },
    "static-extend": {
      "version": "0.1.2",
      "resolved": "https://registry.npmjs.org/static-extend/-/static-extend-0.1.2.tgz",
      "integrity": "sha1-YICcOcv/VTNyJv1eC1IPNB8ftcY=",
      "dev": true,
      "requires": {
        "define-property": "^0.2.5",
        "object-copy": "^0.1.0"
      },
      "dependencies": {
        "define-property": {
          "version": "0.2.5",
          "resolved": "https://registry.npmjs.org/define-property/-/define-property-0.2.5.tgz",
          "integrity": "sha1-w1se+RjsPJkPmlvFe+BKrOxcgRY=",
          "dev": true,
          "requires": {
            "is-descriptor": "^0.1.0"
          }
        }
      }
    },
    "stealthy-require": {
      "version": "1.1.1",
      "resolved": "https://registry.npmjs.org/stealthy-require/-/stealthy-require-1.1.1.tgz",
      "integrity": "sha1-NbCYdbT/SfJqd35QmzCQoyJr8ks=",
      "dev": true
    },
    "stream-to-observable": {
      "version": "0.2.0",
      "resolved": "https://registry.npmjs.org/stream-to-observable/-/stream-to-observable-0.2.0.tgz",
      "integrity": "sha1-WdbqOT2HwsDdrBCqDVYbxrpvDhA=",
      "dev": true,
      "requires": {
        "any-observable": "^0.2.0"
      }
    },
    "string-length": {
      "version": "2.0.0",
      "resolved": "https://registry.npmjs.org/string-length/-/string-length-2.0.0.tgz",
      "integrity": "sha1-1A27aGo6zpYMHP/KVivyxF+DY+0=",
      "dev": true,
      "requires": {
        "astral-regex": "^1.0.0",
        "strip-ansi": "^4.0.0"
      },
      "dependencies": {
        "ansi-regex": {
          "version": "3.0.0",
          "resolved": "https://registry.npmjs.org/ansi-regex/-/ansi-regex-3.0.0.tgz",
          "integrity": "sha1-7QMXwyIGT3lGbAKWa922Bas32Zg=",
          "dev": true
        },
        "strip-ansi": {
          "version": "4.0.0",
          "resolved": "https://registry.npmjs.org/strip-ansi/-/strip-ansi-4.0.0.tgz",
          "integrity": "sha1-qEeQIusaw2iocTibY1JixQXuNo8=",
          "dev": true,
          "requires": {
            "ansi-regex": "^3.0.0"
          }
        }
      }
    },
    "string-width": {
      "version": "2.1.1",
      "resolved": "https://registry.npmjs.org/string-width/-/string-width-2.1.1.tgz",
      "integrity": "sha512-nOqH59deCq9SRHlxq1Aw85Jnt4w6KvLKqWVik6oA9ZklXLNIOlqg4F2yrT1MVaTjAqvVwdfeZ7w7aCvJD7ugkw==",
      "dev": true,
      "requires": {
        "is-fullwidth-code-point": "^2.0.0",
        "strip-ansi": "^4.0.0"
      },
      "dependencies": {
        "ansi-regex": {
          "version": "3.0.0",
          "resolved": "https://registry.npmjs.org/ansi-regex/-/ansi-regex-3.0.0.tgz",
          "integrity": "sha1-7QMXwyIGT3lGbAKWa922Bas32Zg=",
          "dev": true
        },
        "strip-ansi": {
          "version": "4.0.0",
          "resolved": "https://registry.npmjs.org/strip-ansi/-/strip-ansi-4.0.0.tgz",
          "integrity": "sha1-qEeQIusaw2iocTibY1JixQXuNo8=",
          "dev": true,
          "requires": {
            "ansi-regex": "^3.0.0"
          }
        }
      }
    },
    "string.prototype.trim": {
      "version": "1.1.2",
      "resolved": "https://registry.npmjs.org/string.prototype.trim/-/string.prototype.trim-1.1.2.tgz",
      "integrity": "sha1-0E3iyJ4Tf019IG8Ia17S+ua+jOo=",
      "requires": {
        "define-properties": "^1.1.2",
        "es-abstract": "^1.5.0",
        "function-bind": "^1.0.2"
      }
    },
    "string_decoder": {
      "version": "1.1.1",
      "resolved": "https://registry.npmjs.org/string_decoder/-/string_decoder-1.1.1.tgz",
      "integrity": "sha512-n/ShnvDi6FHbbVfviro+WojiFzv+s8MPMHBczVePfUpDJLwoLT0ht1l4YwBCbi8pJAveEEdnkHyPyTP/mzRfwg==",
      "requires": {
        "safe-buffer": "~5.1.0"
      }
    },
    "stringify-object": {
      "version": "3.3.0",
      "resolved": "https://registry.npmjs.org/stringify-object/-/stringify-object-3.3.0.tgz",
      "integrity": "sha512-rHqiFh1elqCQ9WPLIC8I0Q/g/wj5J1eMkyoiD6eoQApWHP0FtlK7rqnhmabL5VUY9JQCcqwwvlOaSuutekgyrw==",
      "dev": true,
      "requires": {
        "get-own-enumerable-property-symbols": "^3.0.0",
        "is-obj": "^1.0.1",
        "is-regexp": "^1.0.0"
      }
    },
    "strip-ansi": {
      "version": "3.0.1",
      "resolved": "https://registry.npmjs.org/strip-ansi/-/strip-ansi-3.0.1.tgz",
      "integrity": "sha1-ajhfuIU9lS1f8F0Oiq+UJ43GPc8=",
      "requires": {
        "ansi-regex": "^2.0.0"
      }
    },
    "strip-bom": {
      "version": "2.0.0",
      "resolved": "https://registry.npmjs.org/strip-bom/-/strip-bom-2.0.0.tgz",
      "integrity": "sha1-YhmoVhZSBJHzV4i9vxRHqZx+aw4=",
      "dev": true,
      "requires": {
        "is-utf8": "^0.2.0"
      }
    },
    "strip-eof": {
      "version": "1.0.0",
      "resolved": "https://registry.npmjs.org/strip-eof/-/strip-eof-1.0.0.tgz",
      "integrity": "sha1-u0P/VZim6wXYm1n80SnJgzE2Br8=",
      "dev": true
    },
    "strip-hex-prefix": {
      "version": "1.0.0",
      "resolved": "https://registry.npmjs.org/strip-hex-prefix/-/strip-hex-prefix-1.0.0.tgz",
      "integrity": "sha1-DF8VX+8RUTczd96du1iNoFUA428=",
      "requires": {
        "is-hex-prefixed": "1.0.0"
      }
    },
    "strip-indent": {
      "version": "2.0.0",
      "resolved": "https://registry.npmjs.org/strip-indent/-/strip-indent-2.0.0.tgz",
      "integrity": "sha1-XvjbKV0B5u1sv3qrlpmNeCJSe2g=",
      "dev": true
    },
    "supports-color": {
      "version": "2.0.0",
      "resolved": "https://registry.npmjs.org/supports-color/-/supports-color-2.0.0.tgz",
      "integrity": "sha1-U10EXOa2Nj+kARcIRimZXp3zJMc="
    },
    "symbol-observable": {
      "version": "0.2.4",
      "resolved": "https://registry.npmjs.org/symbol-observable/-/symbol-observable-0.2.4.tgz",
      "integrity": "sha1-lag9smGG1q9+ehjb2XYKL4bQj0A=",
      "dev": true
    },
    "symbol-tree": {
      "version": "3.2.2",
      "resolved": "https://registry.npmjs.org/symbol-tree/-/symbol-tree-3.2.2.tgz",
      "integrity": "sha1-rifbOPZgp64uHDt9G8KQgZuFGeY=",
      "dev": true
    },
    "tape": {
      "version": "4.10.1",
      "resolved": "https://registry.npmjs.org/tape/-/tape-4.10.1.tgz",
      "integrity": "sha512-G0DywYV1jQeY3axeYnXUOt6ktnxS9OPJh97FGR3nrua8lhWi1zPflLxcAHavZ7Jf3qUfY7cxcVIVFa4mY2IY1w==",
      "requires": {
        "deep-equal": "~1.0.1",
        "defined": "~1.0.0",
        "for-each": "~0.3.3",
        "function-bind": "~1.1.1",
        "glob": "~7.1.3",
        "has": "~1.0.3",
        "inherits": "~2.0.3",
        "minimist": "~1.2.0",
        "object-inspect": "~1.6.0",
        "resolve": "~1.10.0",
        "resumer": "~0.0.0",
        "string.prototype.trim": "~1.1.2",
        "through": "~2.3.8"
      },
      "dependencies": {
        "minimist": {
          "version": "1.2.0",
          "resolved": "https://registry.npmjs.org/minimist/-/minimist-1.2.0.tgz",
          "integrity": "sha1-o1AIsg9BOD7sH7kU9M1d95omQoQ="
        }
      }
    },
    "test-exclude": {
      "version": "4.2.3",
      "resolved": "https://registry.npmjs.org/test-exclude/-/test-exclude-4.2.3.tgz",
      "integrity": "sha512-SYbXgY64PT+4GAL2ocI3HwPa4Q4TBKm0cwAVeKOt/Aoc0gSpNRjJX8w0pA1LMKZ3LBmd8pYBqApFNQLII9kavA==",
      "dev": true,
      "requires": {
        "arrify": "^1.0.1",
        "micromatch": "^2.3.11",
        "object-assign": "^4.1.0",
        "read-pkg-up": "^1.0.1",
        "require-main-filename": "^1.0.1"
      }
    },
    "throat": {
      "version": "4.1.0",
      "resolved": "https://registry.npmjs.org/throat/-/throat-4.1.0.tgz",
      "integrity": "sha1-iQN8vJLFarGJJua6TLsgDhVnKmo=",
      "dev": true
    },
    "through": {
      "version": "2.3.8",
      "resolved": "https://registry.npmjs.org/through/-/through-2.3.8.tgz",
      "integrity": "sha1-DdTJ/6q8NXlgsbckEV1+Doai4fU="
    },
    "through2": {
      "version": "2.0.5",
      "resolved": "https://registry.npmjs.org/through2/-/through2-2.0.5.tgz",
      "integrity": "sha512-/mrRod8xqpA+IHSLyGCQ2s8SPHiCDEeQJSep1jqLYeEUClOFG2Qsh+4FU6G9VeqpZnGW/Su8LQGc4YKni5rYSQ==",
      "requires": {
        "readable-stream": "~2.3.6",
        "xtend": "~4.0.1"
      }
    },
    "tmpl": {
      "version": "1.0.4",
      "resolved": "https://registry.npmjs.org/tmpl/-/tmpl-1.0.4.tgz",
      "integrity": "sha1-I2QN17QtAEM5ERQIIOXPRA5SHdE=",
      "dev": true
    },
    "to-fast-properties": {
      "version": "1.0.3",
      "resolved": "https://registry.npmjs.org/to-fast-properties/-/to-fast-properties-1.0.3.tgz",
      "integrity": "sha1-uDVx+k2MJbguIxsG46MFXeTKGkc="
    },
    "to-object-path": {
      "version": "0.3.0",
      "resolved": "https://registry.npmjs.org/to-object-path/-/to-object-path-0.3.0.tgz",
      "integrity": "sha1-KXWIt7Dn4KwI4E5nL4XB9JmeF68=",
      "dev": true,
      "requires": {
        "kind-of": "^3.0.2"
      }
    },
    "to-regex": {
      "version": "3.0.2",
      "resolved": "https://registry.npmjs.org/to-regex/-/to-regex-3.0.2.tgz",
      "integrity": "sha512-FWtleNAtZ/Ki2qtqej2CXTOayOH9bHDQF+Q48VpWyDXjbYxA4Yz8iDB31zXOBUlOHHKidDbqGVrTUvQMPmBGBw==",
      "dev": true,
      "requires": {
        "define-property": "^2.0.2",
        "extend-shallow": "^3.0.2",
        "regex-not": "^1.0.2",
        "safe-regex": "^1.1.0"
      }
    },
    "to-regex-range": {
      "version": "2.1.1",
      "resolved": "https://registry.npmjs.org/to-regex-range/-/to-regex-range-2.1.1.tgz",
      "integrity": "sha1-fIDBe53+vlmeJzZ+DU3VWQFB2zg=",
      "dev": true,
      "requires": {
        "is-number": "^3.0.0",
        "repeat-string": "^1.6.1"
      },
      "dependencies": {
        "is-number": {
          "version": "3.0.0",
          "resolved": "https://registry.npmjs.org/is-number/-/is-number-3.0.0.tgz",
          "integrity": "sha1-JP1iAaR4LPUFYcgQJ2r8fRLXEZU=",
          "dev": true,
          "requires": {
            "kind-of": "^3.0.2"
          }
        }
      }
    },
    "tough-cookie": {
      "version": "2.4.3",
      "resolved": "https://registry.npmjs.org/tough-cookie/-/tough-cookie-2.4.3.tgz",
      "integrity": "sha512-Q5srk/4vDM54WJsJio3XNn6K2sCG+CQ8G5Wz6bZhRZoAe/+TxjWB/GlFAnYEbkYVlON9FMk/fE3h2RLpPXo4lQ==",
      "requires": {
        "psl": "^1.1.24",
        "punycode": "^1.4.1"
      },
      "dependencies": {
        "punycode": {
          "version": "1.4.1",
          "resolved": "https://registry.npmjs.org/punycode/-/punycode-1.4.1.tgz",
          "integrity": "sha1-wNWmOycYgArY4esPpSachN1BhF4="
        }
      }
    },
    "tr46": {
      "version": "1.0.1",
      "resolved": "https://registry.npmjs.org/tr46/-/tr46-1.0.1.tgz",
      "integrity": "sha1-qLE/1r/SSJUZZ0zN5VujaTtwbQk=",
      "dev": true,
      "requires": {
        "punycode": "^2.1.0"
      }
    },
    "trim-right": {
      "version": "1.0.1",
      "resolved": "https://registry.npmjs.org/trim-right/-/trim-right-1.0.1.tgz",
      "integrity": "sha1-yy4SAwZ+DI3h9hQJS5/kVwTqYAM="
    },
    "ts-jest": {
      "version": "23.10.5",
      "resolved": "https://registry.npmjs.org/ts-jest/-/ts-jest-23.10.5.tgz",
      "integrity": "sha512-MRCs9qnGoyKgFc8adDEntAOP64fWK1vZKnOYU1o2HxaqjdJvGqmkLCPCnVq1/If4zkUmEjKPnCiUisTrlX2p2A==",
      "dev": true,
      "requires": {
        "bs-logger": "0.x",
        "buffer-from": "1.x",
        "fast-json-stable-stringify": "2.x",
        "json5": "2.x",
        "make-error": "1.x",
        "mkdirp": "0.x",
        "resolve": "1.x",
        "semver": "^5.5",
        "yargs-parser": "10.x"
      },
      "dependencies": {
        "json5": {
          "version": "2.1.0",
          "resolved": "https://registry.npmjs.org/json5/-/json5-2.1.0.tgz",
          "integrity": "sha512-8Mh9h6xViijj36g7Dxi+Y4S6hNGV96vcJZr/SrlHh1LR/pEn/8j/+qIBbs44YKl69Lrfctp4QD+AdWLTMqEZAQ==",
          "dev": true,
          "requires": {
            "minimist": "^1.2.0"
          }
        },
        "minimist": {
          "version": "1.2.0",
          "resolved": "https://registry.npmjs.org/minimist/-/minimist-1.2.0.tgz",
          "integrity": "sha1-o1AIsg9BOD7sH7kU9M1d95omQoQ=",
          "dev": true
        },
        "semver": {
          "version": "5.6.0",
          "resolved": "https://registry.npmjs.org/semver/-/semver-5.6.0.tgz",
          "integrity": "sha512-RS9R6R35NYgQn++fkDWaOmqGoj4Ek9gGs+DPxNUZKuwE183xjJroKvyo1IzVFeXvUrvmALy6FWD5xrdJT25gMg==",
          "dev": true
        },
        "yargs-parser": {
          "version": "10.1.0",
          "resolved": "https://registry.npmjs.org/yargs-parser/-/yargs-parser-10.1.0.tgz",
          "integrity": "sha512-VCIyR1wJoEBZUqk5PA+oOBF6ypbwh5aNB3I50guxAL/quggdfs4TtNHQrSazFA3fYZ+tEqfs0zIGlv0c/rgjbQ==",
          "dev": true,
          "requires": {
            "camelcase": "^4.1.0"
          }
        }
      }
    },
    "tslib": {
      "version": "1.9.3",
      "resolved": "https://registry.npmjs.org/tslib/-/tslib-1.9.3.tgz",
      "integrity": "sha512-4krF8scpejhaOgqzBEcGM7yDIEfi0/8+8zDRZhNZZ2kjmHJ4hv3zCbQWxoJGz1iw5U0Jl0nma13xzHXcncMavQ==",
      "dev": true
    },
    "tslint": {
      "version": "5.14.0",
      "resolved": "https://registry.npmjs.org/tslint/-/tslint-5.14.0.tgz",
      "integrity": "sha512-IUla/ieHVnB8Le7LdQFRGlVJid2T/gaJe5VkjzRVSRR6pA2ODYrnfR1hmxi+5+au9l50jBwpbBL34txgv4NnTQ==",
      "dev": true,
      "requires": {
        "babel-code-frame": "^6.22.0",
        "builtin-modules": "^1.1.1",
        "chalk": "^2.3.0",
        "commander": "^2.12.1",
        "diff": "^3.2.0",
        "glob": "^7.1.1",
        "js-yaml": "^3.7.0",
        "minimatch": "^3.0.4",
        "mkdirp": "^0.5.1",
        "resolve": "^1.3.2",
        "semver": "^5.3.0",
        "tslib": "^1.8.0",
        "tsutils": "^2.29.0"
      },
      "dependencies": {
        "ansi-styles": {
          "version": "3.2.1",
          "resolved": "https://registry.npmjs.org/ansi-styles/-/ansi-styles-3.2.1.tgz",
          "integrity": "sha512-VT0ZI6kZRdTh8YyJw3SMbYm/u+NqfsAxEpWO0Pf9sq8/e94WxxOpPKx9FR1FlyCtOVDNOQ+8ntlqFxiRc+r5qA==",
          "dev": true,
          "requires": {
            "color-convert": "^1.9.0"
          }
        },
        "chalk": {
          "version": "2.4.2",
          "resolved": "https://registry.npmjs.org/chalk/-/chalk-2.4.2.tgz",
          "integrity": "sha512-Mti+f9lpJNcwF4tWV8/OrTTtF1gZi+f8FqlyAdouralcFWFQWF2+NgCHShjkCb+IFBLq9buZwE1xckQU4peSuQ==",
          "dev": true,
          "requires": {
            "ansi-styles": "^3.2.1",
            "escape-string-regexp": "^1.0.5",
            "supports-color": "^5.3.0"
          }
        },
        "supports-color": {
          "version": "5.5.0",
          "resolved": "https://registry.npmjs.org/supports-color/-/supports-color-5.5.0.tgz",
          "integrity": "sha512-QjVjwdXIt408MIiAqCX4oUKsgU2EqAGzs2Ppkm4aQYbjm+ZEWEcW4SfFNTr4uMNZma0ey4f5lgLrkB0aX0QMow==",
          "dev": true,
          "requires": {
            "has-flag": "^3.0.0"
          }
        }
      }
    },
    "tslint-config-prettier": {
      "version": "1.18.0",
      "resolved": "https://registry.npmjs.org/tslint-config-prettier/-/tslint-config-prettier-1.18.0.tgz",
      "integrity": "sha512-xPw9PgNPLG3iKRxmK7DWr+Ea/SzrvfHtjFt5LBl61gk2UBG/DB9kCXRjv+xyIU1rUtnayLeMUVJBcMX8Z17nDg==",
      "dev": true
    },
    "tsutils": {
      "version": "2.29.0",
      "resolved": "https://registry.npmjs.org/tsutils/-/tsutils-2.29.0.tgz",
      "integrity": "sha512-g5JVHCIJwzfISaXpXE1qvNalca5Jwob6FjI4AoPlqMusJ6ftFE7IkkFoMhVLRgK+4Kx3gkzb8UZK5t5yTTvEmA==",
      "dev": true,
      "requires": {
        "tslib": "^1.8.1"
      }
    },
    "tunnel-agent": {
      "version": "0.6.0",
      "resolved": "https://registry.npmjs.org/tunnel-agent/-/tunnel-agent-0.6.0.tgz",
      "integrity": "sha1-J6XeoGs2sEoKmWZ3SykIaPD8QP0=",
      "requires": {
        "safe-buffer": "^5.0.1"
      }
    },
    "tweetnacl": {
      "version": "1.0.1",
      "resolved": "https://registry.npmjs.org/tweetnacl/-/tweetnacl-1.0.1.tgz",
      "integrity": "sha512-kcoMoKTPYnoeS50tzoqjPY3Uv9axeuuFAZY9M/9zFnhoVvRfxz9K29IMPD7jGmt2c8SW7i3gT9WqDl2+nV7p4A=="
    },
    "tweetnacl-util": {
      "version": "0.15.0",
      "resolved": "https://registry.npmjs.org/tweetnacl-util/-/tweetnacl-util-0.15.0.tgz",
      "integrity": "sha1-RXbBzuXi1j0gf+5S8boCgZSAvHU="
    },
    "type-check": {
      "version": "0.3.2",
      "resolved": "https://registry.npmjs.org/type-check/-/type-check-0.3.2.tgz",
      "integrity": "sha1-WITKtRLPHTVeP7eE8wgEsrUg23I=",
      "dev": true,
      "requires": {
        "prelude-ls": "~1.1.2"
      }
    },
    "type-detect": {
      "version": "4.0.8",
      "resolved": "https://registry.npmjs.org/type-detect/-/type-detect-4.0.8.tgz",
      "integrity": "sha512-0fr/mIH1dlO+x7TlcMy+bIDqKPsw/70tVyeHW787goQjhmqaZe10uwLujubK9q9Lg6Fiho1KUKDYz0Z7k7g5/g==",
      "dev": true
    },
    "typedarray": {
      "version": "0.0.6",
      "resolved": "https://registry.npmjs.org/typedarray/-/typedarray-0.0.6.tgz",
      "integrity": "sha1-hnrHTjhkGHsdPUfZlqeOxciDB3c="
    },
    "typedoc": {
      "version": "0.11.1",
      "resolved": "https://registry.npmjs.org/typedoc/-/typedoc-0.11.1.tgz",
      "integrity": "sha512-jdNIoHm5wkZqxQTe/g9AQ3LKnZyrzHXqu6A/c9GUOeJyBWLxNr7/Dm3rwFvLksuxRNwTvY/0HRDU9sJTa9WQSg==",
      "dev": true,
      "requires": {
        "@types/fs-extra": "5.0.1",
        "@types/handlebars": "4.0.36",
        "@types/highlight.js": "9.12.2",
        "@types/lodash": "4.14.104",
        "@types/marked": "0.3.0",
        "@types/minimatch": "3.0.3",
        "@types/shelljs": "0.7.8",
        "fs-extra": "^5.0.0",
        "handlebars": "^4.0.6",
        "highlight.js": "^9.0.0",
        "lodash": "^4.17.5",
        "marked": "^0.3.17",
        "minimatch": "^3.0.0",
        "progress": "^2.0.0",
        "shelljs": "^0.8.1",
        "typedoc-default-themes": "^0.5.0",
        "typescript": "2.7.2"
      },
      "dependencies": {
        "typescript": {
          "version": "2.7.2",
          "resolved": "https://registry.npmjs.org/typescript/-/typescript-2.7.2.tgz",
          "integrity": "sha512-p5TCYZDAO0m4G344hD+wx/LATebLWZNkkh2asWUFqSsD2OrDNhbAHuSjobrmsUmdzjJjEeZVU9g1h3O6vpstnw==",
          "dev": true
        }
      }
    },
    "typedoc-default-themes": {
      "version": "0.5.0",
      "resolved": "https://registry.npmjs.org/typedoc-default-themes/-/typedoc-default-themes-0.5.0.tgz",
      "integrity": "sha1-bcJDPnjti+qOiHo6zeLzF4W9Yic=",
      "dev": true
    },
    "typescript": {
      "version": "2.9.2",
      "resolved": "https://registry.npmjs.org/typescript/-/typescript-2.9.2.tgz",
      "integrity": "sha512-Gr4p6nFNaoufRIY4NMdpQRNmgxVIGMs4Fcu/ujdYk3nAZqk7supzBE9idmvfZIlH/Cuj//dvi+019qEue9lV0w==",
      "dev": true
    },
    "uglify-js": {
      "version": "3.5.0",
      "resolved": "https://registry.npmjs.org/uglify-js/-/uglify-js-3.5.0.tgz",
      "integrity": "sha512-kY2sHdru6BcIDg+i1SCZ1bpPhZJ6yiE0bEKLEJDC4M/lDSMhr/zVJeuEzvHJGjAXJCizSzUVh9atREf2jnR7yQ==",
      "dev": true,
      "optional": true,
      "requires": {
        "commander": "~2.19.0",
        "source-map": "~0.6.1"
      },
      "dependencies": {
        "source-map": {
          "version": "0.6.1",
          "resolved": "https://registry.npmjs.org/source-map/-/source-map-0.6.1.tgz",
          "integrity": "sha512-UjgapumWlbMhkBgzT7Ykc5YXUT46F0iKu8SGXq0bcwP5dz/h0Plj6enJqjz1Zbq2l5WaqYnrVbwWOWMyF3F47g==",
          "dev": true,
          "optional": true
        }
      }
    },
    "union-value": {
      "version": "1.0.0",
      "resolved": "https://registry.npmjs.org/union-value/-/union-value-1.0.0.tgz",
      "integrity": "sha1-XHHDTLW61dzr4+oM0IIHulqhrqQ=",
      "dev": true,
      "requires": {
        "arr-union": "^3.1.0",
        "get-value": "^2.0.6",
        "is-extendable": "^0.1.1",
        "set-value": "^0.4.3"
      },
      "dependencies": {
        "extend-shallow": {
          "version": "2.0.1",
          "resolved": "https://registry.npmjs.org/extend-shallow/-/extend-shallow-2.0.1.tgz",
          "integrity": "sha1-Ua99YUrZqfYQ6huvu5idaxxWiQ8=",
          "dev": true,
          "requires": {
            "is-extendable": "^0.1.0"
          }
        },
        "set-value": {
          "version": "0.4.3",
          "resolved": "https://registry.npmjs.org/set-value/-/set-value-0.4.3.tgz",
          "integrity": "sha1-fbCPnT0i3H945Trzw79GZuzfzPE=",
          "dev": true,
          "requires": {
            "extend-shallow": "^2.0.1",
            "is-extendable": "^0.1.1",
            "is-plain-object": "^2.0.1",
            "to-object-path": "^0.3.0"
          }
        }
      }
    },
    "universalify": {
      "version": "0.1.2",
      "resolved": "https://registry.npmjs.org/universalify/-/universalify-0.1.2.tgz",
      "integrity": "sha512-rBJeI5CXAlmy1pV+617WB9J63U6XcazHHF2f2dbJix4XzpUF0RS3Zbj0FGIOCAva5P/d/GBOYaACQ1w+0azUkg==",
      "dev": true
    },
    "unorm": {
      "version": "1.5.0",
      "resolved": "https://registry.npmjs.org/unorm/-/unorm-1.5.0.tgz",
      "integrity": "sha512-sMfSWoiRaXXeDZSXC+YRZ23H4xchQpwxjpw1tmfR+kgbBCaOgln4NI0LXejJIhnBuKINrB3WRn+ZI8IWssirVw=="
    },
    "unset-value": {
      "version": "1.0.0",
      "resolved": "https://registry.npmjs.org/unset-value/-/unset-value-1.0.0.tgz",
      "integrity": "sha1-g3aHP30jNRef+x5vw6jtDfyKtVk=",
      "dev": true,
      "requires": {
        "has-value": "^0.3.1",
        "isobject": "^3.0.0"
      },
      "dependencies": {
        "has-value": {
          "version": "0.3.1",
          "resolved": "https://registry.npmjs.org/has-value/-/has-value-0.3.1.tgz",
          "integrity": "sha1-ex9YutpiyoJ+wKIHgCVlSEWZXh8=",
          "dev": true,
          "requires": {
            "get-value": "^2.0.3",
            "has-values": "^0.1.4",
            "isobject": "^2.0.0"
          },
          "dependencies": {
            "isobject": {
              "version": "2.1.0",
              "resolved": "https://registry.npmjs.org/isobject/-/isobject-2.1.0.tgz",
              "integrity": "sha1-8GVWEJaj8dou9GJy+BXIQNh+DIk=",
              "dev": true,
              "requires": {
                "isarray": "1.0.0"
              }
            }
          }
        },
        "has-values": {
          "version": "0.1.4",
          "resolved": "https://registry.npmjs.org/has-values/-/has-values-0.1.4.tgz",
          "integrity": "sha1-bWHeldkd/Km5oCCJrThL/49it3E=",
          "dev": true
        },
        "isobject": {
          "version": "3.0.1",
          "resolved": "https://registry.npmjs.org/isobject/-/isobject-3.0.1.tgz",
          "integrity": "sha1-TkMekrEalzFjaqH5yNHMvP2reN8=",
          "dev": true
        }
      }
    },
    "uri-js": {
      "version": "4.2.2",
      "resolved": "https://registry.npmjs.org/uri-js/-/uri-js-4.2.2.tgz",
      "integrity": "sha512-KY9Frmirql91X2Qgjry0Wd4Y+YTdrdZheS8TFwvkbLWf/G5KNJDCh6pKL5OZctEW4+0Baa5idK2ZQuELRwPznQ==",
      "requires": {
        "punycode": "^2.1.0"
      }
    },
    "urix": {
      "version": "0.1.0",
      "resolved": "https://registry.npmjs.org/urix/-/urix-0.1.0.tgz",
      "integrity": "sha1-2pN/emLiH+wf0Y1Js1wpNQZ6bHI=",
      "dev": true
    },
    "use": {
      "version": "3.1.1",
      "resolved": "https://registry.npmjs.org/use/-/use-3.1.1.tgz",
      "integrity": "sha512-cwESVXlO3url9YWlFW/TA9cshCEhtu7IKJ/p5soJ/gGpj7vbvFrAY/eIioQ6Dw23KjZhYgiIo8HOs1nQ2vr/oQ==",
      "dev": true
    },
    "utf8": {
      "version": "2.1.2",
      "resolved": "https://registry.npmjs.org/utf8/-/utf8-2.1.2.tgz",
      "integrity": "sha1-H6DZJw6b6FDZsFAn9jUZv0ZFfZY="
    },
    "util-deprecate": {
      "version": "1.0.2",
      "resolved": "https://registry.npmjs.org/util-deprecate/-/util-deprecate-1.0.2.tgz",
      "integrity": "sha1-RQ1Nyfpw3nMnYvvS1KKJgUGaDM8="
    },
    "util.promisify": {
      "version": "1.0.0",
      "resolved": "https://registry.npmjs.org/util.promisify/-/util.promisify-1.0.0.tgz",
      "integrity": "sha512-i+6qA2MPhvoKLuxnJNpXAGhg7HphQOSUq2LKMZD0m15EiskXUkMvKdF4Uui0WYeCUGea+o2cw/ZuwehtfsrNkA==",
      "dev": true,
      "requires": {
        "define-properties": "^1.1.2",
        "object.getownpropertydescriptors": "^2.0.3"
      }
    },
    "uuid": {
      "version": "3.3.2",
      "resolved": "https://registry.npmjs.org/uuid/-/uuid-3.3.2.tgz",
      "integrity": "sha512-yXJmeNaw3DnnKAOKJE51sL/ZaYfWJRl1pK9dr19YFCu0ObS231AB1/LbqTKRAQ5kw8A90rA6fr4riOUpTZvQZA=="
    },
    "validate-npm-package-license": {
      "version": "3.0.4",
      "resolved": "https://registry.npmjs.org/validate-npm-package-license/-/validate-npm-package-license-3.0.4.tgz",
      "integrity": "sha512-DpKm2Ui/xN7/HQKCtpZxoRWBhZ9Z0kqtygG8XCgNQ8ZlDnxuQmWhj566j8fN4Cu3/JmbhsDo7fcAJq4s9h27Ew==",
      "dev": true,
      "requires": {
        "spdx-correct": "^3.0.0",
        "spdx-expression-parse": "^3.0.0"
      }
    },
    "verror": {
      "version": "1.10.0",
      "resolved": "https://registry.npmjs.org/verror/-/verror-1.10.0.tgz",
      "integrity": "sha1-OhBcoXBTr1XW4nDB+CiGguGNpAA=",
      "requires": {
        "assert-plus": "^1.0.0",
        "core-util-is": "1.0.2",
        "extsprintf": "^1.2.0"
      }
    },
    "w3c-hr-time": {
      "version": "1.0.1",
      "resolved": "https://registry.npmjs.org/w3c-hr-time/-/w3c-hr-time-1.0.1.tgz",
      "integrity": "sha1-gqwr/2PZUOqeMYmlimViX+3xkEU=",
      "dev": true,
      "requires": {
        "browser-process-hrtime": "^0.1.2"
      }
    },
    "walker": {
      "version": "1.0.7",
      "resolved": "https://registry.npmjs.org/walker/-/walker-1.0.7.tgz",
      "integrity": "sha1-L3+bj9ENZ3JisYqITijRlhjgKPs=",
      "dev": true,
      "requires": {
        "makeerror": "1.0.x"
      }
    },
    "watch": {
      "version": "0.18.0",
      "resolved": "https://registry.npmjs.org/watch/-/watch-0.18.0.tgz",
      "integrity": "sha1-KAlUdsbffJDJYxOJkMClQj60uYY=",
      "dev": true,
      "requires": {
        "exec-sh": "^0.2.0",
        "minimist": "^1.2.0"
      },
      "dependencies": {
        "minimist": {
          "version": "1.2.0",
          "resolved": "https://registry.npmjs.org/minimist/-/minimist-1.2.0.tgz",
          "integrity": "sha1-o1AIsg9BOD7sH7kU9M1d95omQoQ=",
          "dev": true
        }
      }
    },
    "web3": {
      "version": "0.20.7",
      "resolved": "https://registry.npmjs.org/web3/-/web3-0.20.7.tgz",
      "integrity": "sha512-VU6/DSUX93d1fCzBz7WP/SGCQizO1rKZi4Px9j/3yRyfssHyFcZamMw2/sj4E8TlfMXONvZLoforR8B4bRoyTQ==",
      "requires": {
        "bignumber.js": "git+https://github.com/frozeman/bignumber.js-nolookahead.git#57692b3ecfc98bbdd6b3a516cb2353652ea49934",
        "crypto-js": "^3.1.4",
        "utf8": "^2.1.1",
        "xhr2-cookies": "^1.1.0",
        "xmlhttprequest": "*"
      },
      "dependencies": {
        "bignumber.js": {
          "version": "git+https://github.com/frozeman/bignumber.js-nolookahead.git#57692b3ecfc98bbdd6b3a516cb2353652ea49934",
          "from": "git+https://github.com/frozeman/bignumber.js-nolookahead.git#57692b3ecfc98bbdd6b3a516cb2353652ea49934"
        }
      }
    },
    "web3-provider-engine": {
      "version": "github:metamask/provider-engine#e91367bc2c2535fbf7add06244d9d4ec98620042",
      "from": "github:metamask/provider-engine#e91367bc2c2535fbf7add06244d9d4ec98620042",
      "requires": {
        "async": "^2.5.0",
        "backoff": "^2.5.0",
        "clone": "^2.0.0",
        "cross-fetch": "^2.1.0",
        "eth-block-tracker": "^3.0.0",
        "eth-json-rpc-infura": "^3.1.0",
        "eth-sig-util": "^1.4.2",
        "ethereumjs-block": "^1.2.2",
        "ethereumjs-tx": "^1.2.0",
        "ethereumjs-util": "^5.1.5",
        "ethereumjs-vm": "^2.3.4",
        "json-rpc-error": "^2.0.0",
        "json-stable-stringify": "^1.0.1",
        "promise-to-callback": "^1.0.0",
        "readable-stream": "^2.2.9",
        "request": "^2.85.0",
        "semaphore": "^1.0.3",
        "ws": "^5.1.1",
        "xhr": "^2.2.0",
        "xtend": "^4.0.1"
      },
      "dependencies": {
        "eth-sig-util": {
          "version": "1.4.2",
          "resolved": "https://registry.npmjs.org/eth-sig-util/-/eth-sig-util-1.4.2.tgz",
          "integrity": "sha1-jZWCAsftuq6Dlwf7pvCf8ydgYhA=",
          "requires": {
            "ethereumjs-abi": "git+https://github.com/ethereumjs/ethereumjs-abi.git#572d4bafe08a8a231137e1f9daeb0f8a23f197d2",
            "ethereumjs-util": "^5.1.1"
          },
          "dependencies": {
            "ethereumjs-abi": {
              "version": "git+https://github.com/ethereumjs/ethereumjs-abi.git#572d4bafe08a8a231137e1f9daeb0f8a23f197d2",
              "from": "git+https://github.com/ethereumjs/ethereumjs-abi.git#572d4bafe08a8a231137e1f9daeb0f8a23f197d2",
              "requires": {
                "bn.js": "^4.11.8",
                "ethereumjs-util": "^6.0.0"
              },
              "dependencies": {
                "ethereumjs-util": {
                  "version": "6.1.0",
                  "resolved": "https://registry.npmjs.org/ethereumjs-util/-/ethereumjs-util-6.1.0.tgz",
                  "integrity": "sha512-URESKMFbDeJxnAxPppnk2fN6Y3BIatn9fwn76Lm8bQlt+s52TpG8dN9M66MLPuRAiAOIqL3dfwqWJf0sd0fL0Q==",
                  "requires": {
                    "bn.js": "^4.11.0",
                    "create-hash": "^1.1.2",
                    "ethjs-util": "0.1.6",
                    "keccak": "^1.0.2",
                    "rlp": "^2.0.0",
                    "safe-buffer": "^5.1.1",
                    "secp256k1": "^3.0.1"
                  }
                }
              }
            }
          }
        },
        "ethereumjs-abi": {
          "version": "git+https://github.com/ethereumjs/ethereumjs-abi.git#572d4bafe08a8a231137e1f9daeb0f8a23f197d2",
          "from": "git+https://github.com/ethereumjs/ethereumjs-abi.git",
          "requires": {
            "bn.js": "^4.11.8",
            "ethereumjs-util": "^6.0.0"
          },
          "dependencies": {
            "ethereumjs-util": {
              "version": "6.1.0",
              "resolved": "https://registry.npmjs.org/ethereumjs-util/-/ethereumjs-util-6.1.0.tgz",
              "integrity": "sha512-URESKMFbDeJxnAxPppnk2fN6Y3BIatn9fwn76Lm8bQlt+s52TpG8dN9M66MLPuRAiAOIqL3dfwqWJf0sd0fL0Q==",
              "requires": {
                "bn.js": "^4.11.0",
                "create-hash": "^1.1.2",
                "ethjs-util": "0.1.6",
                "keccak": "^1.0.2",
                "rlp": "^2.0.0",
                "safe-buffer": "^5.1.1",
                "secp256k1": "^3.0.1"
              }
            }
          }
        }
      }
    },
    "webidl-conversions": {
      "version": "4.0.2",
      "resolved": "https://registry.npmjs.org/webidl-conversions/-/webidl-conversions-4.0.2.tgz",
      "integrity": "sha512-YQ+BmxuTgd6UXZW3+ICGfyqRyHXVlD5GtQr5+qjiNW7bF0cqrzX500HVXPBOvgXb5YnzDd+h0zqyv61KUD7+Sg==",
      "dev": true
    },
    "whatwg-encoding": {
      "version": "1.0.5",
      "resolved": "https://registry.npmjs.org/whatwg-encoding/-/whatwg-encoding-1.0.5.tgz",
      "integrity": "sha512-b5lim54JOPN9HtzvK9HFXvBma/rnfFeqsic0hSpjtDbVxR3dJKLc+KB4V6GgiGOvl7CY/KNh8rxSo9DKQrnUEw==",
      "dev": true,
      "requires": {
        "iconv-lite": "0.4.24"
      }
    },
    "whatwg-fetch": {
      "version": "2.0.4",
      "resolved": "https://registry.npmjs.org/whatwg-fetch/-/whatwg-fetch-2.0.4.tgz",
      "integrity": "sha512-dcQ1GWpOD/eEQ97k66aiEVpNnapVj90/+R+SXTPYGHpYBBypfKJEQjLrvMZ7YXbKm21gXd4NcuxUTjiv1YtLng=="
    },
    "whatwg-mimetype": {
      "version": "2.3.0",
      "resolved": "https://registry.npmjs.org/whatwg-mimetype/-/whatwg-mimetype-2.3.0.tgz",
      "integrity": "sha512-M4yMwr6mAnQz76TbJm914+gPpB/nCwvZbJU28cUD6dR004SAxDLOOSUaB1JDRqLtaOV/vi0IC5lEAGFgrjGv/g==",
      "dev": true
    },
    "whatwg-url": {
      "version": "6.5.0",
      "resolved": "https://registry.npmjs.org/whatwg-url/-/whatwg-url-6.5.0.tgz",
      "integrity": "sha512-rhRZRqx/TLJQWUpQ6bmrt2UV4f0HCQ463yQuONJqC6fO2VoEb1pTYddbe59SkYq87aoM5A3bdhMZiUiVws+fzQ==",
      "dev": true,
      "requires": {
        "lodash.sortby": "^4.7.0",
        "tr46": "^1.0.1",
        "webidl-conversions": "^4.0.2"
      }
    },
    "which": {
      "version": "1.3.1",
      "resolved": "https://registry.npmjs.org/which/-/which-1.3.1.tgz",
      "integrity": "sha512-HxJdYWq1MTIQbJ3nw0cqssHoTNU267KlrDuGZ1WYlxDStUtKUhOaJmh112/TZmHxxUfuJqPXSOm7tDyas0OSIQ==",
      "dev": true,
      "requires": {
        "isexe": "^2.0.0"
      }
    },
    "which-module": {
      "version": "2.0.0",
      "resolved": "https://registry.npmjs.org/which-module/-/which-module-2.0.0.tgz",
      "integrity": "sha1-2e8H3Od7mQK4o6j6SzHD4/fm6Ho=",
      "dev": true
    },
    "wordwrap": {
      "version": "0.0.3",
      "resolved": "https://registry.npmjs.org/wordwrap/-/wordwrap-0.0.3.tgz",
      "integrity": "sha1-o9XabNXAvAAI03I0u68b7WMFkQc=",
      "dev": true
    },
    "wrap-ansi": {
      "version": "2.1.0",
      "resolved": "https://registry.npmjs.org/wrap-ansi/-/wrap-ansi-2.1.0.tgz",
      "integrity": "sha1-2Pw9KE3QV5T+hJc8rs3Rz4JP3YU=",
      "dev": true,
      "requires": {
        "string-width": "^1.0.1",
        "strip-ansi": "^3.0.1"
      },
      "dependencies": {
        "is-fullwidth-code-point": {
          "version": "1.0.0",
          "resolved": "https://registry.npmjs.org/is-fullwidth-code-point/-/is-fullwidth-code-point-1.0.0.tgz",
          "integrity": "sha1-754xOG8DGn8NZDr4L95QxFfvAMs=",
          "dev": true,
          "requires": {
            "number-is-nan": "^1.0.0"
          }
        },
        "string-width": {
          "version": "1.0.2",
          "resolved": "https://registry.npmjs.org/string-width/-/string-width-1.0.2.tgz",
          "integrity": "sha1-EYvfW4zcUaKn5w0hHgfisLmxB9M=",
          "dev": true,
          "requires": {
            "code-point-at": "^1.0.0",
            "is-fullwidth-code-point": "^1.0.0",
            "strip-ansi": "^3.0.0"
          }
        }
      }
    },
    "wrappy": {
      "version": "1.0.2",
      "resolved": "https://registry.npmjs.org/wrappy/-/wrappy-1.0.2.tgz",
      "integrity": "sha1-tSQ9jz7BqjXxNkYFvA0QNuMKtp8="
    },
    "write-file-atomic": {
      "version": "2.4.2",
      "resolved": "https://registry.npmjs.org/write-file-atomic/-/write-file-atomic-2.4.2.tgz",
      "integrity": "sha512-s0b6vB3xIVRLWywa6X9TOMA7k9zio0TMOsl9ZnDkliA/cfJlpHXAscj0gbHVJiTdIuAYpIyqS5GW91fqm6gG5g==",
      "dev": true,
      "requires": {
        "graceful-fs": "^4.1.11",
        "imurmurhash": "^0.1.4",
        "signal-exit": "^3.0.2"
      }
    },
    "ws": {
      "version": "5.2.2",
      "resolved": "https://registry.npmjs.org/ws/-/ws-5.2.2.tgz",
      "integrity": "sha512-jaHFD6PFv6UgoIVda6qZllptQsMlDEJkTQcybzzXDYM1XO9Y8em691FGMPmM46WGyLU4z9KMgQN+qrux/nhlHA==",
      "requires": {
        "async-limiter": "~1.0.0"
      }
    },
    "xhr": {
      "version": "2.5.0",
      "resolved": "https://registry.npmjs.org/xhr/-/xhr-2.5.0.tgz",
      "integrity": "sha512-4nlO/14t3BNUZRXIXfXe+3N6w3s1KoxcJUUURctd64BLRe67E4gRwp4PjywtDY72fXpZ1y6Ch0VZQRY/gMPzzQ==",
      "requires": {
        "global": "~4.3.0",
        "is-function": "^1.0.1",
        "parse-headers": "^2.0.0",
        "xtend": "^4.0.0"
      }
    },
    "xhr2": {
      "version": "0.1.3",
      "resolved": "https://registry.npmjs.org/xhr2/-/xhr2-0.1.3.tgz",
      "integrity": "sha1-y/xHWaabSoiOeM9PILBRA4dXvRE="
    },
    "xhr2-cookies": {
      "version": "1.1.0",
      "resolved": "https://registry.npmjs.org/xhr2-cookies/-/xhr2-cookies-1.1.0.tgz",
      "integrity": "sha1-fXdEnQmZGX8VXLc7I99yUF7YnUg=",
      "requires": {
        "cookiejar": "^2.1.1"
      }
    },
    "xml-name-validator": {
      "version": "3.0.0",
      "resolved": "https://registry.npmjs.org/xml-name-validator/-/xml-name-validator-3.0.0.tgz",
      "integrity": "sha512-A5CUptxDsvxKJEU3yO6DuWBSJz/qizqzJKOMIfUJHETbBw/sFaDxgd6fxm1ewUaM0jZ444Fc5vC5ROYurg/4Pw==",
      "dev": true
    },
    "xmlhttprequest": {
      "version": "1.8.0",
      "resolved": "https://registry.npmjs.org/xmlhttprequest/-/xmlhttprequest-1.8.0.tgz",
      "integrity": "sha1-Z/4HXFwk/vOfnWX197f+dRcZaPw="
    },
    "xtend": {
      "version": "4.0.1",
      "resolved": "https://registry.npmjs.org/xtend/-/xtend-4.0.1.tgz",
      "integrity": "sha1-pcbVMr5lbiPbgg77lDofBJmNY68="
    },
    "y18n": {
      "version": "3.2.1",
      "resolved": "https://registry.npmjs.org/y18n/-/y18n-3.2.1.tgz",
      "integrity": "sha1-bRX7qITAhnnA136I53WegR4H+kE=",
      "dev": true
    },
    "yallist": {
      "version": "2.1.2",
      "resolved": "https://registry.npmjs.org/yallist/-/yallist-2.1.2.tgz",
      "integrity": "sha1-HBH5IY8HYImkfdUS+TxmmaaoHVI=",
      "dev": true
    },
    "yargs": {
      "version": "10.1.2",
      "resolved": "https://registry.npmjs.org/yargs/-/yargs-10.1.2.tgz",
      "integrity": "sha512-ivSoxqBGYOqQVruxD35+EyCFDYNEFL/Uo6FcOnz+9xZdZzK0Zzw4r4KhbrME1Oo2gOggwJod2MnsdamSG7H9ig==",
      "dev": true,
      "requires": {
        "cliui": "^4.0.0",
        "decamelize": "^1.1.1",
        "find-up": "^2.1.0",
        "get-caller-file": "^1.0.1",
        "os-locale": "^2.0.0",
        "require-directory": "^2.1.1",
        "require-main-filename": "^1.0.1",
        "set-blocking": "^2.0.0",
        "string-width": "^2.0.0",
        "which-module": "^2.0.0",
        "y18n": "^3.2.1",
        "yargs-parser": "^8.1.0"
      }
    },
    "yargs-parser": {
      "version": "8.1.0",
      "resolved": "https://registry.npmjs.org/yargs-parser/-/yargs-parser-8.1.0.tgz",
      "integrity": "sha512-yP+6QqN8BmrgW2ggLtTbdrOyBNSI7zBa4IykmiV5R1wl1JWNxQvWhMfMdmzIYtKU7oP3OOInY/tl2ov3BDjnJQ==",
      "dev": true,
      "requires": {
        "camelcase": "^4.1.0"
      }
    }
  }
}<|MERGE_RESOLUTION|>--- conflicted
+++ resolved
@@ -1,10 +1,6 @@
 {
   "name": "gaba",
-<<<<<<< HEAD
-  "version": "1.0.3",
-=======
   "version": "1.3.0",
->>>>>>> 3edabb79
   "lockfileVersion": 1,
   "requires": true,
   "dependencies": {
