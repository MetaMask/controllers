module.exports = {
  root: true,
  extends: ['@metamask/eslint-config', '@metamask/eslint-config-nodejs'],
  ignorePatterns: [
    '!.eslintrc.js',
    '!jest.config.js',
    'node_modules',
    'dist',
    'docs',
    'coverage',
    '*.d.ts',
  ],
  overrides: [
    {
      files: ['*.test.ts', '*.test.js'],
      extends: ['@metamask/eslint-config-jest'],
      rules: {
<<<<<<< HEAD
        // TODO: Re-enable these
        'jest/no-conditional-expect': 'off',
=======
        // TODO: Re-enable these rules
        'jest/no-restricted-matchers': [
          'error',
          {
            resolves: 'Use `expect(await promise)` instead.',
            toMatchSnapshot: 'Use `toMatchInlineSnapshot()` instead',
            toThrowErrorMatchingSnapshot:
              'Use `toThrowErrorMatchingInlineSnapshot()` instead',
            // TODO: Re-enable these. Requires lots of manual fixes.
            // 'toBeFalsy': 'Avoid `toBeFalsy`',
            // 'toBeTruthy': 'Avoid `toBeTruthy`',
          },
        ],
>>>>>>> bbcd8052
      },
    },
    {
      files: ['*.js'],
      parserOptions: {
        sourceType: 'script',
      },
    },
    {
      files: ['*.ts'],
      extends: ['@metamask/eslint-config-typescript'],
      rules: {
        // `no-shadow` has incompatibilities with TypeScript
        // TODO: Migrate this into @metamask/eslint-config
        'no-shadow': 'off',
        '@typescript-eslint/no-shadow': 'error',

        // disabled due to incompatibility with Record<string, unknown>
        // See https://github.com/Microsoft/TypeScript/issues/15300#issuecomment-702872440
        '@typescript-eslint/consistent-type-definitions': 'off',

        // Modified to include the 'ignoreRestSiblings' option
        // TODO: Migrate this rule change back into `@metamask/eslint-config`
        '@typescript-eslint/no-unused-vars': [
          'error',
          {
            vars: 'all',
            args: 'all',
            argsIgnorePattern: '[_]+',
            ignoreRestSiblings: true,
          },
        ],
      },
    },
  ],
  rules: {
    // Left disabled because various properties throughough this repo are snake_case because the
    // names come from external sources or must comply with standards
    // e.g. `txreceipt_status`, `signTypedData_v4`, `token_id`
    'camelcase': 'off',

    // TODO: re-enble most of these rules
    'function-paren-newline': 'off',
    'guard-for-in': 'off',
    'implicit-arrow-linebreak': 'off',
    'import/no-anonymous-default-export': 'off',
    'import/no-unassigned-import': 'off',
    'lines-around-comment': 'off',
    'no-async-promise-executor': 'off',
    'no-case-declarations': 'off',
    'no-invalid-this': 'off',
    'no-negated-condition': 'off',
    'no-new': 'off',
    'no-param-reassign': 'off',
    'radix': 'off',
    'require-atomic-updates': 'off',
  },
  settings: {
    'import/resolver': {
      typescript: {},
    },
  },
};<|MERGE_RESOLUTION|>--- conflicted
+++ resolved
@@ -14,26 +14,6 @@
     {
       files: ['*.test.ts', '*.test.js'],
       extends: ['@metamask/eslint-config-jest'],
-      rules: {
-<<<<<<< HEAD
-        // TODO: Re-enable these
-        'jest/no-conditional-expect': 'off',
-=======
-        // TODO: Re-enable these rules
-        'jest/no-restricted-matchers': [
-          'error',
-          {
-            resolves: 'Use `expect(await promise)` instead.',
-            toMatchSnapshot: 'Use `toMatchInlineSnapshot()` instead',
-            toThrowErrorMatchingSnapshot:
-              'Use `toThrowErrorMatchingInlineSnapshot()` instead',
-            // TODO: Re-enable these. Requires lots of manual fixes.
-            // 'toBeFalsy': 'Avoid `toBeFalsy`',
-            // 'toBeTruthy': 'Avoid `toBeTruthy`',
-          },
-        ],
->>>>>>> bbcd8052
-      },
     },
     {
       files: ['*.js'],
