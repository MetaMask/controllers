{
  "name": "@metamask/controllers",
<<<<<<< HEAD
  "version": "12.1.3-46fa85b3",
=======
  "version": "13.0.0",
>>>>>>> 4df87aeb
  "description": "Collection of platform-agnostic modules for creating secure data models for cryptocurrency wallets",
  "license": "MIT",
  "files": [
    "dist/"
  ],
  "engines": {
    "node": ">=12.0.0"
  },
  "main": "./dist/index.js",
  "types": "./dist/index.d.ts",
  "publishConfig": {
    "registry": "https://registry.npmjs.org/",
    "access": "public"
  },
  "scripts": {
    "setup": "yarn install && yarn allow-scripts",
    "prepublishOnly": "yarn build",
    "lint:eslint": "eslint . --cache --ext js,ts",
    "lint:misc": "prettier '**/*.json' '**/*.md' '!CHANGELOG.md' '**/*.yml' --ignore-path .gitignore",
    "lint": "yarn lint:eslint && yarn lint:misc --check",
    "lint:fix": "yarn lint:eslint --fix && yarn lint:misc --write",
    "test": "jest",
    "test:watch": "jest --watch",
    "build": "rimraf dist && tsc --project .",
    "build:watch": "yarn build --watch",
    "build:link": "yarn build && cd dist && yarn link && rm -rf node_modules && cd ..",
    "doc": "typedoc && touch docs/.nojekyll"
  },
  "homepage": "https://github.com/MetaMask/controllers#readme",
  "repository": {
    "type": "git",
    "url": "https://github.com/MetaMask/controllers.git"
  },
  "keywords": [
    "MetaMask",
    "Ethereum"
  ],
  "bugs": {
    "url": "https://github.com/MetaMask/controllers/issues"
  },
  "dependencies": {
    "@ethereumjs/common": "^2.3.1",
    "@ethereumjs/tx": "^3.2.1",
    "@metamask/contract-metadata": "^1.27.0",
    "@types/uuid": "^8.3.0",
    "async-mutex": "^0.2.6",
    "babel-runtime": "^6.26.0",
    "eth-ens-namehash": "^2.0.8",
    "eth-json-rpc-infura": "^5.1.0",
    "eth-keyring-controller": "^6.2.1",
    "eth-method-registry": "1.1.0",
    "eth-phishing-detect": "^1.1.14",
    "eth-query": "^2.1.2",
    "eth-rpc-errors": "^4.0.0",
    "eth-sig-util": "^3.0.0",
    "ethereumjs-util": "^7.0.10",
    "ethereumjs-wallet": "^1.0.1",
    "ethjs-unit": "^0.1.6",
    "ethjs-util": "^0.1.6",
    "human-standard-collectible-abi": "^1.0.2",
    "human-standard-token-abi": "^2.0.0",
    "immer": "^8.0.1",
    "isomorphic-fetch": "^3.0.0",
    "jsonschema": "^1.2.4",
    "nanoid": "^3.1.12",
    "punycode": "^2.1.1",
    "single-call-balance-checker-abi": "^1.0.0",
    "uuid": "^8.3.2",
    "web3": "^0.20.7",
	  "web3-provider-engine": "git+https://github.com/MetaMask/web3-provider-engine.git#de4f74069dcf82f94ffa1162de779c6859f255ff"
  },
  "devDependencies": {
    "@lavamoat/allow-scripts": "^1.0.6",
    "@metamask/auto-changelog": "^2.4.0",
    "@metamask/eslint-config": "^7.0.1",
    "@metamask/eslint-config-jest": "^7.0.0",
    "@metamask/eslint-config-nodejs": "^7.0.1",
    "@metamask/eslint-config-typescript": "^7.0.1",
    "@types/jest": "^26.0.22",
    "@types/node": "^14.14.31",
    "@types/punycode": "^2.1.0",
    "@types/sinon": "^9.0.10",
    "@types/web3": "^1.0.6",
    "@typescript-eslint/eslint-plugin": "^4.22.0",
    "@typescript-eslint/parser": "^4.22.0",
    "eslint": "^7.24.0",
    "eslint-config-prettier": "^8.1.0",
    "eslint-import-resolver-typescript": "^2.4.0",
    "eslint-plugin-import": "^2.22.1",
    "eslint-plugin-jest": "^24.1.5",
    "eslint-plugin-node": "^11.1.0",
    "eslint-plugin-prettier": "^3.3.1",
    "ethjs-provider-http": "^0.1.6",
    "jest": "^26.4.2",
    "jest-environment-jsdom": "^25.0.0",
    "nock": "^13.0.7",
    "prettier": "^2.2.1",
    "rimraf": "^3.0.2",
    "sinon": "^9.2.4",
    "ts-jest": "^26.5.2",
    "typedoc": "^0.20.32",
    "typescript": "~4.2.2"
  },
  "lavamoat": {
    "allowScripts": {
      "@lavamoat/preinstall-always-fail": false,
      "core-js": false,
      "keccak": true,
      "secp256k1": true,
      "sha3": true
    }
  }
}<|MERGE_RESOLUTION|>--- conflicted
+++ resolved
@@ -1,10 +1,6 @@
 {
   "name": "@metamask/controllers",
-<<<<<<< HEAD
-  "version": "12.1.3-46fa85b3",
-=======
   "version": "13.0.0",
->>>>>>> 4df87aeb
   "description": "Collection of platform-agnostic modules for creating secure data models for cryptocurrency wallets",
   "license": "MIT",
   "files": [
