{
  "name": "gaba",
<<<<<<< HEAD
  "version": "1.3.0",
=======
  "version": "1.4.2",
>>>>>>> 593bf44a
  "description": "Collection of platform-agnostic modules for creating secure data models for cryptocurrency wallets",
  "license": "MIT",
  "scripts": {
    "precommit": "lint-staged",
    "lint": "tslint src/**/*.ts",
    "test": "jest --coverage",
    "format": "prettier **/*.ts --write --ignore-path=.gitignore",
    "build": "rm -rf dist && tsc && cp package.json dist/.",
    "build:watch": "npm run build && tsc -w",
    "build:link": "npm run build && cd dist && npm link && rm -rf node_modules && cd ..",
    "doc": "typedoc src/ && touch docs/.nojekyll"
  },
  "jest": {
    "moduleFileExtensions": [
      "js",
      "ts",
      "json",
      "node"
    ],
    "transform": {
      "^.+\\.tsx?$": "ts-jest"
    },
    "testMatch": [
      "**/*.test.ts"
    ],
    "coverageThreshold": {
      "global": {
        "branches": 100,
        "functions": 100,
        "lines": 100,
        "statements": 100
      }
    }
  },
  "prettier": {
    "arrowParens": "always",
    "parser": "typescript",
    "printWidth": 120,
    "singleQuote": true,
    "tabWidth": 4,
    "useTabs": true
  },
  "lint-staged": {
    "*.ts": [
      "prettier --write",
      "tslint",
      "git add"
    ]
  },
  "devDependencies": {
    "@types/fetch-mock": "^6.0.3",
    "@types/jest": "^22.2.3",
    "@types/node": "^10.1.4",
    "@types/sinon": "^4.3.3",
    "@types/web3": "^1.0.6",
    "ethjs-provider-http": "^0.1.6",
    "fetch-mock": "^6.4.3",
    "husky": "^0.14.3",
    "jest": "^22.1.4",
    "jsdom": "11.11.0",
    "lint-staged": "^6.1.0",
    "prettier": "^1.10.2",
    "scrypt": "github:barrysteyn/node-scrypt#pull/144/head",
    "sinon": "^5.0.10",
    "ts-jest": "^23.10.5",
    "tslint": "^5.10.0",
    "tslint-config-prettier": "^1.13.0",
    "typedoc": "^0.11.1",
    "typescript": "^2.8.3"
  },
  "dependencies": {
    "@types/xtend": "^4.0.2",
    "await-semaphore": "^0.1.3",
    "eth-contract-metadata": "^1.9.1",
    "eth-json-rpc-infura": "^3.1.2",
    "eth-keyring-controller": "^4.0.0",
    "eth-method-registry": "1.1.0",
    "eth-phishing-detect": "^1.1.13",
    "eth-query": "^2.1.2",
    "eth-sig-util": "^2.1.0",
    "ethereumjs-util": "^5.2.0",
    "ethereumjs-wallet": "0.6.0",
    "ethjs-query": "^0.3.8",
    "human-standard-collectible-abi": "^1.0.2",
    "human-standard-token-abi": "^2.0.0",
    "isomorphic-fetch": "^2.2.1",
    "jsonschema": "^1.2.4",
    "percentile": "^1.2.1",
    "single-call-balance-checker-abi": "^1.0.0",
    "uuid": "^3.3.2",
    "web3": "^0.20.7",
<<<<<<< HEAD
    "web3-provider-engine": "github:metamask/provider-engine#e91367bc2c2535fbf7add06244d9d4ec98620042",
    "xtend": "^4.0.1"
  }
=======
    "web3-provider-engine": "github:metamask/provider-engine#e91367bc2c2535fbf7add06244d9d4ec98620042"
  },
  "repository": {
    "type": "git",
    "url": "git+https://github.com/MetaMask/gaba.git"
  },
  "keywords": [
    "MetaMask",
    "Ethereum"
  ],
  "bugs": {
    "url": "https://github.com/MetaMask/gaba/issues"
  },
  "homepage": "https://github.com/MetaMask/gaba#readme"
>>>>>>> 593bf44a
}<|MERGE_RESOLUTION|>--- conflicted
+++ resolved
@@ -1,10 +1,6 @@
 {
   "name": "gaba",
-<<<<<<< HEAD
-  "version": "1.3.0",
-=======
   "version": "1.4.2",
->>>>>>> 593bf44a
   "description": "Collection of platform-agnostic modules for creating secure data models for cryptocurrency wallets",
   "license": "MIT",
   "scripts": {
@@ -96,11 +92,6 @@
     "single-call-balance-checker-abi": "^1.0.0",
     "uuid": "^3.3.2",
     "web3": "^0.20.7",
-<<<<<<< HEAD
-    "web3-provider-engine": "github:metamask/provider-engine#e91367bc2c2535fbf7add06244d9d4ec98620042",
-    "xtend": "^4.0.1"
-  }
-=======
     "web3-provider-engine": "github:metamask/provider-engine#e91367bc2c2535fbf7add06244d9d4ec98620042"
   },
   "repository": {
@@ -115,5 +106,4 @@
     "url": "https://github.com/MetaMask/gaba/issues"
   },
   "homepage": "https://github.com/MetaMask/gaba#readme"
->>>>>>> 593bf44a
 }