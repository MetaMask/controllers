--- conflicted
+++ resolved
@@ -1,11 +1,5 @@
-<<<<<<< HEAD
-import { isValidAddress } from 'ethereumjs-util';
+import { isValidAddress, toChecksumAddress } from 'ethereumjs-util';
 import BaseController, { BaseConfig, BaseState } from '../BaseController';
-const extend = require('xtend');
-=======
-const { isValidAddress, toChecksumAddress } = require('ethereumjs-util');
-import BaseController, { BaseConfig, BaseState } from '../BaseController';
->>>>>>> a7ebfdfd
 
 /**
  * @type ContactEntry
