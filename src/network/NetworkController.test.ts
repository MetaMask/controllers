import { stub } from 'sinon';
import Web3ProviderEngine from 'web3-provider-engine';
import {
  NetworkController,
  NetworksChainId,
  ProviderConfig,
  NetworkType,
} from './NetworkController';

const RPC_TARGET = 'http://foo';

describe('NetworkController', () => {
  it('should set default state', () => {
    const controller = new NetworkController();
    expect(controller.state).toStrictEqual({
      network: 'loading',
<<<<<<< HEAD
      isCustomNetwork: false,
=======
      properties: { isEIP1559Compatible: false },
>>>>>>> f8def7b2
      provider: {
        type: 'mainnet',
        chainId: '1',
      },
    });
  });

  it('should throw when providerConfig property is accessed', () => {
    const controller = new NetworkController();
    expect(() => console.log(controller.providerConfig)).toThrow(
      'Property only used for setting',
    );
  });

  it('should create a provider instance for default infura network', () => {
    const testConfig = {
      infuraProjectId: 'foo',
    };
    const controller = new NetworkController(testConfig);
    controller.providerConfig = {} as ProviderConfig;
    controller.providerConfig = {} as ProviderConfig;
    expect(controller.provider instanceof Web3ProviderEngine).toBe(true);
  });

  it('should create a provider instance for kovan infura network', () => {
    const testConfig = {
      infuraProjectId: 'foo',
    };
    const controller = new NetworkController(testConfig, {
      network: '0',
      provider: { type: 'kovan', chainId: NetworksChainId.kovan },
    });
    controller.providerConfig = {} as ProviderConfig;
    expect(controller.provider instanceof Web3ProviderEngine).toBe(true);
    expect(controller.state.isCustomNetwork).toBe(false);
  });

  it('should create a provider instance for rinkeby infura network', () => {
    const testConfig = {
      infuraProjectId: 'foo',
    };
    const controller = new NetworkController(testConfig, {
      network: '0',
      provider: { type: 'rinkeby', chainId: NetworksChainId.rinkeby },
    });
    controller.providerConfig = {} as ProviderConfig;
    expect(controller.provider instanceof Web3ProviderEngine).toBe(true);
    expect(controller.state.isCustomNetwork).toBe(false);
  });

  it('should create a provider instance for optimism network', () => {
    const testConfig = {
      infuraProjectId: 'foo',
    };
    const controller = new NetworkController(testConfig, {
      network: 'a',
      provider: { type: 'optimism', chainId: NetworksChainId.optimism },
    });
    controller.providerConfig = {} as ProviderConfig;
    expect(controller.provider instanceof Web3ProviderEngine).toBe(true);
    expect(controller.state.isCustomNetwork).toBe(true);
  });

  it('should create a provider instance for ropsten infura network', () => {
    const testConfig = {
      infuraProjectId: 'foo',
    };
    const controller = new NetworkController(testConfig, {
      network: '0',
      provider: { type: 'ropsten', chainId: NetworksChainId.ropsten },
    });
    controller.providerConfig = {} as ProviderConfig;
    expect(controller.provider instanceof Web3ProviderEngine).toBe(true);
    expect(controller.state.isCustomNetwork).toBe(false);
  });

  it('should create a provider instance for mainnet infura network', () => {
    const testConfig = {
      infuraProjectId: 'foo',
    };
    const controller = new NetworkController(testConfig, {
      network: '0',
      provider: { type: 'mainnet', chainId: NetworksChainId.mainnet },
    });
    controller.providerConfig = {} as ProviderConfig;
    expect(controller.provider instanceof Web3ProviderEngine).toBe(true);
    expect(controller.state.isCustomNetwork).toBe(false);
  });

  it('should create a provider instance for local network', () => {
    const controller = new NetworkController(undefined, {
      network: '0',
      provider: { type: 'localhost', chainId: NetworksChainId.rpc },
    });
    controller.providerConfig = {} as ProviderConfig;
    expect(controller.provider instanceof Web3ProviderEngine).toBe(true);
    expect(controller.state.isCustomNetwork).toBe(false);
  });

  it('should create a provider instance for rpc network', () => {
    const controller = new NetworkController(undefined, {
      network: '0',
      provider: {
        rpcTarget: RPC_TARGET,
        type: 'rpc',
        chainId: NetworksChainId.mainnet,
      },
    });
    controller.providerConfig = {} as ProviderConfig;
    expect(controller.provider instanceof Web3ProviderEngine).toBe(true);
    expect(controller.state.isCustomNetwork).toBe(false);
  });

  it('should set new RPC target', () => {
    const controller = new NetworkController();
    controller.setRpcTarget(RPC_TARGET, NetworksChainId.rpc);
    expect(controller.state.provider.rpcTarget).toBe(RPC_TARGET);
    expect(controller.state.isCustomNetwork).toBe(false);
  });

  it('should set new provider type', () => {
    const controller = new NetworkController();
    controller.setProviderType('localhost');
    expect(controller.state.provider.type).toBe('localhost');
    expect(controller.state.isCustomNetwork).toBe(false);
  });

  it('should throw when setting an unrecognized provider type', () => {
    const controller = new NetworkController();
    expect(() => controller.setProviderType('junk' as NetworkType)).toThrow(
      "Unrecognized network type: 'junk'",
    );
  });

  it('should verify the network on an error', async () => {
    const testConfig = {
      infuraProjectId: 'foo',
    };
    const controller = new NetworkController(testConfig, {
      network: 'loading',
    });
    controller.providerConfig = {} as ProviderConfig;
    controller.lookupNetwork = stub();
    controller.provider.emit('error', {});
    expect((controller.lookupNetwork as any).called).toBe(true);
  });

  it('should look up the network', async () => {
    await new Promise((resolve) => {
      const testConfig = {
        // This test needs a real project ID as it makes a test
        // `eth_version` call; https://github.com/MetaMask/controllers/issues/1
        infuraProjectId: '341eacb578dd44a1a049cbc5f6fd4035',
      };
      const controller = new NetworkController(testConfig);
      controller.providerConfig = {} as ProviderConfig;
      setTimeout(() => {
        expect(controller.state.network !== 'loading').toBe(true);
        resolve('');
      }, 4500);
    });
  });
});<|MERGE_RESOLUTION|>--- conflicted
+++ resolved
@@ -14,11 +14,8 @@
     const controller = new NetworkController();
     expect(controller.state).toStrictEqual({
       network: 'loading',
-<<<<<<< HEAD
       isCustomNetwork: false,
-=======
       properties: { isEIP1559Compatible: false },
->>>>>>> f8def7b2
       provider: {
         type: 'mainnet',
         chainId: '1',
