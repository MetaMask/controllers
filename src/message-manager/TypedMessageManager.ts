import { validateTypedSignMessageDataV3, validateTypedSignMessageDataV1 } from '../util';
import AbstractMessageManager, {
  AbstractMessage,
  AbstractMessageParams,
  AbstractMessageParamsMetamask,
  OriginalRequest,
} from './AbstractMessageManager';

const random = require('uuid/v1');

/**
 * @type TypedMessage
 *
 * Represents and contains data about an 'eth_signTypedData' type signature request.
 * These are created when a signature for an eth_signTypedData call is requested.
 *
 * @property id - An id to track and identify the message object
 * @property error - Error corresponding to eth_signTypedData error in failure case
 * @property messageParams - The parameters to pass to the eth_signTypedData method once
 * the signature request is approved
 * @property type - The json-prc signing method for which a signature request has been made.
 * A 'TypedMessage' which always has a 'eth_signTypedData' type
 * @property rawSig - Raw data of the signature request
 */
export interface TypedMessage extends AbstractMessage {
  error?: string;
  messageParams: TypedMessageParams;
  time: number;
  status: string;
  type: string;
  rawSig?: string;
}

/**
 * @type TypedMessageParams
 *
 * Represents the parameters to pass to the eth_signTypedData method once the signature request is approved.
 *
 * @property data - A hex string conversion of the raw buffer or an object containing data of the signature
 * request depending on version
 * @property from - Address to sign this message from
 * @property origin? - Added for request origin identification
 */
export interface TypedMessageParams extends AbstractMessageParams {
  data: Record<string, unknown>[] | string;
}

/**
 * @type TypedMessageParamsMetamask
 *
 * Represents the parameters to pass to the eth_signTypedData method once the signature request is approved
 * plus data added by MetaMask.
 *
 * @property metamaskId - Added for tracking and identification within MetaMask
 * @property data - A hex string conversion of the raw buffer or an object containing data of the signature
 * request depending on version
 * @property error? - Added for message errored
 * @property from - Address to sign this message from
 * @property origin? - Added for request origin identification
 * @property version - Compatibility version EIP712
 */
export interface TypedMessageParamsMetamask extends AbstractMessageParamsMetamask {
<<<<<<< HEAD
  data: object[] | string;
  metamaskId?: string;
=======
  data: Record<string, unknown>[] | string;
  metamaskId: string;
>>>>>>> 43bcf3f8
  error?: string;
  version?: string;
}

/**
 * Controller in charge of managing - storing, adding, removing, updating - TypedMessages.
 */
export class TypedMessageManager extends AbstractMessageManager<
TypedMessage,
TypedMessageParams,
TypedMessageParamsMetamask
> {

  /**
   * Name of this controller used during composition
   */
  name = 'TypedMessageManager';

  /**
   * List of required sibling controllers this controller needs to function
   */
  requiredControllers = ['NetworkController'];

  /**
   * Creates a new TypedMessage with an 'unapproved' status using the passed messageParams.
   * this.addMessage is called to add the new TypedMessage to this.messages, and to save the unapproved TypedMessages.
   *
   * @param messageParams - The params for the eth_signTypedData call to be made after the message is approved
   * @param version - Compatibility version EIP712
   * @param req? - The original request object possibly containing the origin
   * @returns - Promise resolving to the raw data of the signature request
   */
  addUnapprovedMessageAsync(
    messageParams: TypedMessageParams,
    version: string,
    req?: OriginalRequest
  ): Promise<string> {
    return new Promise((resolve, reject) => {
      if (version === 'V1') {
        validateTypedSignMessageDataV1(messageParams);
      }
      if (version === 'V3') {
        validateTypedSignMessageDataV3(messageParams);
      }
      const messageId = this.addUnapprovedMessage(messageParams, version, req);
      this.hub.once(`${messageId}:finished`, (data: TypedMessage) => {
        switch (data.status) {
          case 'signed':
            return resolve(data.rawSig);
          case 'rejected':
            return reject(new Error('MetaMask Typed Message Signature: User denied message signature.'));
          case 'errored':
            return reject(new Error(`MetaMask Typed Message Signature: ${data.error}`));
          default:
            return reject(
              new Error(
                `MetaMask Typed Message Signature: Unknown problem: ${JSON.stringify(messageParams)}`
              )
            );
        }
      });
    });
  }

  /**
   * Creates a new TypedMessage with an 'unapproved' status using the passed messageParams.
   * this.addMessage is called to add the new TypedMessage to this.messages, and to save the
   * unapproved TypedMessages.
   *
   * @param messageParams - The params for the 'eth_signTypedData' call to be made after the message
   * is approved
   * @param version - Compatibility version EIP712
   * @param req? - The original request object possibly containing the origin
   * @returns - The id of the newly created TypedMessage
   */
  addUnapprovedMessage(messageParams: TypedMessageParams, version: string, req?: OriginalRequest) {
    const messageId = random();
    const messageParamsMetamask = { ...messageParams, metamaskId: messageId, version };
    if (req) {
      messageParams.origin = req.origin;
    }
    const messageData: TypedMessage = {
      id: messageId,
      messageParams,
      status: 'unapproved',
      time: Date.now(),
      type: 'eth_signTypedData',
    };
    this.addMessage(messageData);
    this.hub.emit(`unapprovedMessage`, messageParamsMetamask);
    return messageId;
  }

  /**
   * Sets a TypedMessage status to 'errored' via a call to this.setMessageStatus.
   *
   * @param messageId - The id of the TypedMessage to error
   * @param error - The error to be included in TypedMessage
   */
  setMessageStatusErrored(messageId: string, error: string) {
    const message = this.getMessage(messageId);
    /* istanbul ignore if */
    if (!message) {
      return;
    }
    message.error = error;
    this.updateMessage(message);
    this.setMessageStatus(messageId, 'errored');
  }

  /**
   * Removes the metamaskId and version properties from passed messageParams and returns a promise which
   * resolves the updated messageParams
   *
   * @param messageParams - The messageParams to modify
   * @returns - Promise resolving to the messageParams with the metamaskId and version properties removed
   */
  prepMessageForSigning(messageParams: TypedMessageParamsMetamask): Promise<TypedMessageParams> {
    delete messageParams.metamaskId;
    delete messageParams.version;
    return Promise.resolve(messageParams);
  }
}

export default TypedMessageManager;<|MERGE_RESOLUTION|>--- conflicted
+++ resolved
@@ -60,13 +60,8 @@
  * @property version - Compatibility version EIP712
  */
 export interface TypedMessageParamsMetamask extends AbstractMessageParamsMetamask {
-<<<<<<< HEAD
-  data: object[] | string;
+  data: Record<string, unknown>[] | string;
   metamaskId?: string;
-=======
-  data: Record<string, unknown>[] | string;
-  metamaskId: string;
->>>>>>> 43bcf3f8
   error?: string;
   version?: string;
 }
